/* BGP attributes management routines.
   Copyright (C) 1996, 97, 98, 1999 Kunihiro Ishiguro

This file is part of GNU Zebra.

GNU Zebra is free software; you can redistribute it and/or modify it
under the terms of the GNU General Public License as published by the
Free Software Foundation; either version 2, or (at your option) any
later version.

GNU Zebra is distributed in the hope that it will be useful, but
WITHOUT ANY WARRANTY; without even the implied warranty of
MERCHANTABILITY or FITNESS FOR A PARTICULAR PURPOSE.  See the GNU
General Public License for more details.

You should have received a copy of the GNU General Public License
along with GNU Zebra; see the file COPYING.  If not, write to the Free
Software Foundation, Inc., 59 Temple Place - Suite 330, Boston, MA
02111-1307, USA.  */

#include <zebra.h>

#include "linklist.h"
#include "prefix.h"
#include "memory.h"
#include "vector.h"
#include "vty.h"
#include "stream.h"
#include "log.h"
#include "hash.h"
#include "jhash.h"

#include "bgpd/bgpd.h"
#include "bgpd/bgp_peer.h"
#include "bgpd/bgp_attr.h"
#include "bgpd/bgp_route.h"
#include "bgpd/bgp_aspath.h"
#include "bgpd/bgp_community.h"
#include "bgpd/bgp_debug.h"
#include "bgpd/bgp_packet.h"
#include "bgpd/bgp_ecommunity.h"
#include "bgpd/bgp_names.h"

#if 0
/* Attribute strings for logging. */
static const struct message attr_str [] =
{
  { BGP_ATTR_ORIGIN,           "ORIGIN"           },
  { BGP_ATTR_AS_PATH,          "AS_PATH"          },
  { BGP_ATTR_NEXT_HOP,         "NEXT_HOP"         },
  { BGP_ATTR_MULTI_EXIT_DISC,  "MULTI_EXIT_DISC"  },
  { BGP_ATTR_LOCAL_PREF,       "LOCAL_PREF"       },
  { BGP_ATTR_ATOMIC_AGGREGATE, "ATOMIC_AGGREGATE" },
  { BGP_ATTR_AGGREGATOR,       "AGGREGATOR"       },
  { BGP_ATTR_COMMUNITIES,      "COMMUNITY"        },
  { BGP_ATTR_ORIGINATOR_ID,    "ORIGINATOR_ID"    },
  { BGP_ATTR_CLUSTER_LIST,     "CLUSTER_LIST"     },
  { BGP_ATTR_DPA,              "DPA"              },
  { BGP_ATTR_ADVERTISER,       "ADVERTISER"       } ,
  { BGP_ATTR_RCID_PATH,        "RCID_PATH"        },
  { BGP_ATTR_MP_REACH_NLRI,    "MP_REACH_NLRI"    },
  { BGP_ATTR_MP_UNREACH_NLRI,  "MP_UNREACH_NLRI"  },
  { BGP_ATTR_EXT_COMMUNITIES,  "EXT_COMMUNITIES"  },
  { BGP_ATTR_AS4_PATH,         "AS4_PATH"         },
  { BGP_ATTR_AS4_AGGREGATOR,   "AS4_AGGREGATOR"   },
  { BGP_ATTR_AS_PATHLIMIT,     "AS_PATHLIMIT"     },
};
static const int attr_str_max = sizeof(attr_str)/sizeof(attr_str[0]);
#endif

static const struct message attr_flag_str[] =
{
  { BGP_ATTR_FLAG_OPTIONAL, "Optional"        },
  { BGP_ATTR_FLAG_TRANS,    "Transitive"      },
  { BGP_ATTR_FLAG_PARTIAL,  "Partial"         },
  { BGP_ATTR_FLAG_EXTLEN,   "Extended Length" },
};
static const size_t attr_flag_str_max =
  sizeof (attr_flag_str) / sizeof (attr_flag_str[0]);

/* Flag check table
 *
 * For each known attribute: mask = flags we care about
 *                           req  = state required for those flags
 */
#define BGP_ATTR_FLAGS_WELL_KNOWN \
  .mask = BGP_ATTR_FLAG_OPTIONAL | BGP_ATTR_FLAG_TRANS | BGP_ATTR_FLAG_PARTIAL,\
  .req  =                      0 | BGP_ATTR_FLAG_TRANS |                     0

#define BGP_ATTR_FLAGS_OPTIONAL_NON_TRANS \
  .mask = BGP_ATTR_FLAG_OPTIONAL | BGP_ATTR_FLAG_TRANS | BGP_ATTR_FLAG_PARTIAL,\
  .req  = BGP_ATTR_FLAG_OPTIONAL |                   0 |                     0

#define BGP_ATTR_FLAGS_OPTIONAL_TRANS \
  .mask = BGP_ATTR_FLAG_OPTIONAL | BGP_ATTR_FLAG_TRANS |                     0,\
  .req  = BGP_ATTR_FLAG_OPTIONAL | BGP_ATTR_FLAG_TRANS |                     0

enum { attr_flags_check_limit = 32 } ;

typedef const struct
{
  uint8_t mask ;
  uint8_t req ;
} attr_flags_check_t ;

static attr_flags_check_t attr_flags_check_array[attr_flags_check_limit] =
{
  [0                          ] = { 0                                 },

  [BGP_ATTR_ORIGIN            ] = { BGP_ATTR_FLAGS_WELL_KNOWN         },
  [BGP_ATTR_AS_PATH           ] = { BGP_ATTR_FLAGS_WELL_KNOWN         },
  [BGP_ATTR_NEXT_HOP          ] = { BGP_ATTR_FLAGS_WELL_KNOWN         },
  [BGP_ATTR_MULTI_EXIT_DISC   ] = { BGP_ATTR_FLAGS_OPTIONAL_NON_TRANS },
  [BGP_ATTR_LOCAL_PREF        ] = { BGP_ATTR_FLAGS_WELL_KNOWN         },
  [BGP_ATTR_ATOMIC_AGGREGATE  ] = { BGP_ATTR_FLAGS_WELL_KNOWN         },
  [BGP_ATTR_AGGREGATOR        ] = { BGP_ATTR_FLAGS_OPTIONAL_TRANS     },

  [BGP_ATTR_COMMUNITIES       ] = { BGP_ATTR_FLAGS_OPTIONAL_TRANS     },
  [BGP_ATTR_ORIGINATOR_ID     ] = { BGP_ATTR_FLAGS_OPTIONAL_NON_TRANS },
  [BGP_ATTR_CLUSTER_LIST      ] = { BGP_ATTR_FLAGS_OPTIONAL_NON_TRANS },
  [BGP_ATTR_DPA               ] = { BGP_ATTR_FLAGS_OPTIONAL_TRANS     },
  [BGP_ATTR_ADVERTISER        ] = { BGP_ATTR_FLAGS_OPTIONAL_NON_TRANS },
  [BGP_ATTR_RCID_PATH         ] = { BGP_ATTR_FLAGS_OPTIONAL_NON_TRANS },
  [BGP_ATTR_MP_REACH_NLRI     ] = { BGP_ATTR_FLAGS_OPTIONAL_NON_TRANS },
  [BGP_ATTR_MP_UNREACH_NLRI   ] = { BGP_ATTR_FLAGS_OPTIONAL_NON_TRANS },
  [BGP_ATTR_EXT_COMMUNITIES   ] = { BGP_ATTR_FLAGS_OPTIONAL_TRANS     },
  [BGP_ATTR_AS4_PATH          ] = { BGP_ATTR_FLAGS_OPTIONAL_TRANS     },
  [BGP_ATTR_AS4_AGGREGATOR    ] = { BGP_ATTR_FLAGS_OPTIONAL_TRANS     },
  [BGP_ATTR_AS_PATHLIMIT      ] = { BGP_ATTR_FLAGS_OPTIONAL_TRANS     },
} ;

/* For all known attribute types this should collapse to almost nothing each
 * time it is compiled.
 */
inline static attr_flags_check_t*
bgp_attr_flags_check_get(uint8_t attr_type)
{
  return &attr_flags_check_array[(attr_type < attr_flags_check_limit)
                                                              ? attr_type : 0] ;
} ;

static struct hash *cluster_hash;

static void *
cluster_hash_alloc (void *p)
{
  struct cluster_list * val = (struct cluster_list *) p;
  struct cluster_list *cluster;

  cluster = XMALLOC (MTYPE_CLUSTER, sizeof (struct cluster_list));
  cluster->length = val->length;

  if (cluster->length)
    {
      cluster->list = XMALLOC (MTYPE_CLUSTER_VAL, val->length);
      memcpy (cluster->list, val->list, val->length);
    }
  else
    cluster->list = NULL;

  cluster->refcnt = 0;

  return cluster;
}

/* Cluster list related functions. */
static struct cluster_list *
cluster_parse (struct in_addr * pnt, int length)
{
  struct cluster_list tmp;
  struct cluster_list *cluster;

  tmp.length = length;
  tmp.list = pnt;

  cluster = hash_get (cluster_hash, &tmp, cluster_hash_alloc);
  cluster->refcnt++;
  return cluster;
}

int
cluster_loop_check (struct cluster_list *cluster, struct in_addr originator)
{
  int i;

  for (i = 0; i < cluster->length / 4; i++)
    if (cluster->list[i].s_addr == originator.s_addr)
      return 1;
  return 0;
}

static unsigned int
cluster_hash_key_make (void *p)
{
  const struct cluster_list *cluster = p;
  return jhash(cluster->list, cluster->length, 0);
}

static int
cluster_hash_cmp (const void *p1, const void *p2)
{
  const struct cluster_list * cluster1 = p1;
  const struct cluster_list * cluster2 = p2;

  return (cluster1->length == cluster2->length &&
	  memcmp (cluster1->list, cluster2->list, cluster1->length) == 0);
}

static void
cluster_free (struct cluster_list *cluster)
{
  if (cluster->list)
    XFREE (MTYPE_CLUSTER_VAL, cluster->list);
  XFREE (MTYPE_CLUSTER, cluster);
}

#if 0
static struct cluster_list *
cluster_dup (struct cluster_list *cluster)
{
  struct cluster_list *new;

  new = XCALLOC (MTYPE_CLUSTER, sizeof (struct cluster_list));
  new->length = cluster->length;

  if (cluster->length)
    {
      new->list = XMALLOC (MTYPE_CLUSTER_VAL, cluster->length);
      memcpy (new->list, cluster->list, cluster->length);
    }
  else
    new->list = NULL;

  return new;
}
#endif

static struct cluster_list *
cluster_intern (struct cluster_list *cluster)
{
  struct cluster_list *find;

  find = hash_get (cluster_hash, cluster, cluster_hash_alloc);
  find->refcnt++;

  return find;
}

void
cluster_unintern (struct cluster_list *cluster)
{
  if (cluster->refcnt)
    cluster->refcnt--;

  if (cluster->refcnt == 0)
    {
      hash_release (cluster_hash, cluster);
      cluster_free (cluster);
    }
}

static void
cluster_init (void)
{
  cluster_hash = hash_create (cluster_hash_key_make, cluster_hash_cmp);
}

static void
cluster_finish (void)
{
  hash_free (cluster_hash);
  cluster_hash = NULL;
}

/* Unknown transit attribute. */
static struct hash *transit_hash;

static void
transit_free (struct transit *transit)
{
  if (transit->val)
    XFREE (MTYPE_TRANSIT_VAL, transit->val);
  XFREE (MTYPE_TRANSIT, transit);
}


static void *
transit_hash_alloc (void *p)
{
  /* Transit structure is already allocated.  */
  return p;
}

static struct transit *
transit_intern (struct transit *transit)
{
  struct transit *find;

  find = hash_get (transit_hash, transit, transit_hash_alloc);
  if (find != transit)
    transit_free (transit);
  find->refcnt++;

  return find;
}

void
transit_unintern (struct transit *transit)
{
  if (transit->refcnt)
    transit->refcnt--;

  if (transit->refcnt == 0)
    {
      hash_release (transit_hash, transit);
      transit_free (transit);
    }
}

static unsigned int
transit_hash_key_make (void *p)
{
  const struct transit * transit = p ;
  return jhash(transit->val, transit->length, 0);
}

static int
transit_hash_cmp (const void *p1, const void *p2)
{
  const struct transit * transit1 = p1;
  const struct transit * transit2 = p2;

  return (transit1->length == transit2->length &&
	  memcmp (transit1->val, transit2->val, transit1->length) == 0);
}

static void
transit_init (void)
{
  transit_hash = hash_create (transit_hash_key_make, transit_hash_cmp);
}

static void
transit_finish (void)
{
  hash_free (transit_hash);
  transit_hash = NULL;
}

/* Attribute hash routines. */
static struct hash *attrhash;

static struct attr_extra *
bgp_attr_extra_new (void)
{
  return XCALLOC (MTYPE_ATTR_EXTRA, sizeof (struct attr_extra));
}

void
bgp_attr_extra_free (struct attr *attr)
{
  if (attr->extra)
    {
      XFREE (MTYPE_ATTR_EXTRA, attr->extra);
      attr->extra = NULL;
    }
}

struct attr_extra *
bgp_attr_extra_get (struct attr *attr)
{
  if (!attr->extra)
    attr->extra = bgp_attr_extra_new();
  return attr->extra;
}

/* Shallow copy of an attribute
 * Though, not so shallow that it doesn't copy the contents
 * of the attr_extra pointed to by 'extra'
 */
void
bgp_attr_dup (struct attr *new, struct attr *orig)
{
  *new = *orig;
  if (orig->extra)
    {
      new->extra = bgp_attr_extra_new();
      *new->extra = *orig->extra;
    }
}

unsigned long int
attr_count (void)
{
  return attrhash->count;
}

unsigned long int
attr_unknown_count (void)
{
  return transit_hash->count;
}

unsigned int
attrhash_key_make (void *p)
{
  const struct attr * attr = (struct attr *) p;
  uint32_t key = 0;
#define MIX(val)       key = jhash_1word(val, key)

  MIX(attr->origin);
  MIX(attr->nexthop.s_addr);
  MIX(attr->med);
  MIX(attr->local_pref);

  if (attr->extra)
    {
      MIX(attr->extra->aggregator_as);
      MIX(attr->extra->aggregator_addr.s_addr);
      MIX(attr->extra->weight);
      MIX(attr->extra->mp_nexthop_global_in.s_addr);
    }

  if (attr->aspath)
    MIX(aspath_key_make (attr->aspath));
  if (attr->community)
    MIX(community_hash_make (attr->community));

  if (attr->extra)
    {
      if (attr->extra->ecommunity)
        MIX(ecommunity_hash_make (attr->extra->ecommunity));
      if (attr->extra->cluster)
        MIX(cluster_hash_key_make (attr->extra->cluster));
      if (attr->extra->transit)
        MIX(transit_hash_key_make (attr->extra->transit));

#ifdef HAVE_IPV6
      MIX(attr->extra->mp_nexthop_len);
      key = jhash(attr->extra->mp_nexthop_global.s6_addr, 16, key);
      key = jhash(attr->extra->mp_nexthop_local.s6_addr, 16, key);
#endif /* HAVE_IPV6 */
    }

  return key;
}

int
attrhash_cmp (const void *p1, const void *p2)
{
  const struct attr * attr1 = p1;
  const struct attr * attr2 = p2;

  if (attr1->flag == attr2->flag
      && attr1->origin == attr2->origin
      && attr1->nexthop.s_addr == attr2->nexthop.s_addr
      && attr1->aspath == attr2->aspath
      && attr1->community == attr2->community
      && attr1->med == attr2->med
      && attr1->local_pref == attr2->local_pref)
    {
      const struct attr_extra *ae1 = attr1->extra;
      const struct attr_extra *ae2 = attr2->extra;

      if (ae1 && ae2
          && ae1->aggregator_as == ae2->aggregator_as
          && ae1->aggregator_addr.s_addr == ae2->aggregator_addr.s_addr
          && ae1->weight == ae2->weight
#ifdef HAVE_IPV6
          && ae1->mp_nexthop_len == ae2->mp_nexthop_len
          && IPV6_ADDR_SAME (&ae1->mp_nexthop_global, &ae2->mp_nexthop_global)
          && IPV6_ADDR_SAME (&ae1->mp_nexthop_local, &ae2->mp_nexthop_local)
#endif /* HAVE_IPV6 */
          && IPV4_ADDR_SAME (&ae1->mp_nexthop_global_in, &ae2->mp_nexthop_global_in)
          && ae1->ecommunity == ae2->ecommunity
          && ae1->cluster == ae2->cluster
          && ae1->transit == ae2->transit)
        return 1;
      else if (ae1 || ae2)
        return 0;
      /* neither attribute has extra attributes, so they're same */
      return 1;
    }
  else
    return 0;
}

static void
attrhash_init (void)
{
  attrhash = hash_create (attrhash_key_make, attrhash_cmp);
}

static void
attrhash_finish (void)
{
  hash_free (attrhash);
  attrhash = NULL;
}

static void
attr_show_all_iterator (struct hash_backet *backet, struct vty *vty)
{
  struct attr *attr = backet->data;

  vty_out (vty, "attr[%ld] nexthop %s%s", attr->refcnt,
	   safe_inet_ntoa (attr->nexthop), VTY_NEWLINE);
}

void
attr_show_all (struct vty *vty)
{
  hash_iterate (attrhash,
		(void (*)(struct hash_backet *, void *))
		attr_show_all_iterator,
		vty);
}

static void *
bgp_attr_hash_alloc (void *p)
{
  struct attr * val = (struct attr *) p;
  struct attr *attr;

  attr = XMALLOC (MTYPE_ATTR, sizeof (struct attr));
  *attr = *val;
  if (val->extra)
    {
      attr->extra = bgp_attr_extra_new ();
      *attr->extra = *val->extra;
    }
  attr->refcnt = 0;
  return attr;
}

/*------------------------------------------------------------------------------
 * Internet argument attribute.
 *
 * 1. "internalise" and increase reference count for each of:
 *
 *     attr->aspath
 *     attr->community
 *     attr->extra->ecommunity
 *     attr->extra->cluster
 *     attr->extra->transit
 *
 *   Noting that the reference count for each of these is zero if they have not
 *   yet been internalised.
 *
 *   Each of these pointers is updated to point at either a new entry in the
 *   relevant attribute store, or at the existing entry.
 *
 * 2. "internalise" the complete attribute object and increase its reference
 *    count.
 *
 *   If the attribute collection is new, then this function returns a pointer
 *   to a brand new attribute object, complete with a copy of the attr->extra.
 *
 *   If the attribute collection is not new, then this function returns a
 *   pointer to the stored attribute object.
 *
 *   In any event, the pointer returned != pointer passed in.
 *
 *   NB: the incoming attr reference count is ignored.
 *
 * Note that the original attr object remains with its own attr->extra object.
 */
struct attr *
bgp_attr_intern (struct attr *attr)
{
  struct attr *find;

  /* Intern referenced structure. */
  if (attr->aspath)
    {
      if (! attr->aspath->refcnt)
	attr->aspath = aspath_intern (attr->aspath);
      else
	attr->aspath->refcnt++;
    }
  if (attr->community)
    {
      if (! attr->community->refcnt)
	attr->community = community_intern (attr->community);
      else
	attr->community->refcnt++;
    }
  if (attr->extra)
    {
      struct attr_extra *attre = attr->extra;

      if (attre->ecommunity)
        {
          if (! attre->ecommunity->refcnt)
            attre->ecommunity = ecommunity_intern (attre->ecommunity);
          else
            attre->ecommunity->refcnt++;

        }
      if (attre->cluster)
        {
          if (! attre->cluster->refcnt)
            attre->cluster = cluster_intern (attre->cluster);
          else
            attre->cluster->refcnt++;
        }
      if (attre->transit)
        {
          if (! attre->transit->refcnt)
            attre->transit = transit_intern (attre->transit);
          else
            attre->transit->refcnt++;
        }
    }

  find = (struct attr *) hash_get (attrhash, attr, bgp_attr_hash_alloc);
  find->refcnt++;

  return find;
}

/* Make network statement's attribute.
 *
 * All elements are interned, but not the attribute set itself.
 */
struct attr *
bgp_attr_default_set (struct attr *attr, u_char origin)
{
  memset (attr, 0, sizeof (struct attr));
  bgp_attr_extra_get (attr);

  attr->origin = origin;
  attr->flag |= ATTR_FLAG_BIT (BGP_ATTR_ORIGIN);
  attr->aspath = aspath_empty ();
  attr->flag |= ATTR_FLAG_BIT (BGP_ATTR_AS_PATH);
  attr->extra->weight = BGP_ATTR_DEFAULT_WEIGHT;
  attr->flag |= ATTR_FLAG_BIT (BGP_ATTR_NEXT_HOP);
#ifdef HAVE_IPV6
  attr->extra->mp_nexthop_len = IPV6_MAX_BYTELEN;
#endif

  return attr;
}


/* Make network statement's attribute. */
struct attr *
bgp_attr_default_intern (u_char origin)
{
  struct attr attr;
  struct attr *new;

  memset (&attr, 0, sizeof (struct attr));
  bgp_attr_extra_get (&attr);

  bgp_attr_default_set(&attr, origin);

  new = bgp_attr_intern (&attr);
  bgp_attr_extra_free (&attr);

  aspath_unintern (&new->aspath);
  return new;
}

struct attr *
bgp_attr_aggregate_intern (struct bgp *bgp, u_char origin,
			   struct aspath *aspath,
			   struct community *community, int as_set)
{
  struct attr attr;
  struct attr *new;
  struct attr_extra *attre;

  memset (&attr, 0, sizeof (struct attr));
  attre = bgp_attr_extra_get (&attr);

  /* Origin attribute. */
  attr.origin = origin;
  attr.flag |= ATTR_FLAG_BIT (BGP_ATTR_ORIGIN);

  /* AS path attribute. */
  if (aspath)
    attr.aspath = aspath_intern (aspath);
  else
    attr.aspath = aspath_empty ();
  attr.flag |= ATTR_FLAG_BIT (BGP_ATTR_AS_PATH);

  /* Next hop attribute.  */
  attr.flag |= ATTR_FLAG_BIT (BGP_ATTR_NEXT_HOP);

  if (community)
    {
      attr.community = community;
      attr.flag |= ATTR_FLAG_BIT (BGP_ATTR_COMMUNITIES);
    }

  attre->weight = BGP_ATTR_DEFAULT_WEIGHT;
#ifdef HAVE_IPV6
  attre->mp_nexthop_len = IPV6_MAX_BYTELEN;
#endif
  if (! as_set)
    attr.flag |= ATTR_FLAG_BIT (BGP_ATTR_ATOMIC_AGGREGATE);
  attr.flag |= ATTR_FLAG_BIT (BGP_ATTR_AGGREGATOR);
  if (CHECK_FLAG (bgp->config, BGP_CONFIG_CONFEDERATION))
    attre->aggregator_as = bgp->confed_id;
  else
    attre->aggregator_as = bgp->as;
  attre->aggregator_addr = bgp->router_id;

  new = bgp_attr_intern (&attr);
  bgp_attr_extra_free (&attr);

  aspath_unintern (&new->aspath);
  return new;
}

/* Unintern just the sub-components of the attr, but not the attr */
extern void
bgp_attr_unintern_sub (struct attr *attr, bool free_extra)
{
  /* aspath refcount shoud be decrement. */
  if (attr->aspath)
    aspath_unintern (&attr->aspath);
  UNSET_FLAG(attr->flag, BGP_ATTR_AS_PATH);

  if (attr->community)
    community_unintern (&attr->community);
  UNSET_FLAG(attr->flag, BGP_ATTR_COMMUNITIES);

  if (attr->extra)
    {
      if (attr->extra->ecommunity)
        ecommunity_unintern (&attr->extra->ecommunity);
      UNSET_FLAG(attr->flag, BGP_ATTR_EXT_COMMUNITIES);

      if (attr->extra->cluster)
        cluster_unintern (attr->extra->cluster);
      UNSET_FLAG(attr->flag, BGP_ATTR_CLUSTER_LIST);

      if (attr->extra->transit)
        transit_unintern (attr->extra->transit);

      if (free_extra)
        bgp_attr_extra_free (attr) ;
    }
}

/*------------------------------------------------------------------------------
 * Free bgp attribute and aspath.
 *
 * For all the elements of the given attributes:
 *
 *   if the reference count != 0, decrement it
 *   if the reference count is now zero, remove from hash table and discard
 *   stored value.
 *
 * For the attribute object itself:
 *
 *   decrement the reference count
 *   if the reference count is now zero, remove from hash table and discard
 *   stored value.
 *
 * So... do NOT do this to a set of attributes whose elements have not been
 * interned !
 *
 * Can do this to an attribute object which has not been interned, because its
 * reference count SHOULD be zero.
 */
void
bgp_attr_unintern (struct attr **attr)
{
  struct attr       tmp ;
  struct attr_extra tmp_extra ;

  /* Take copy of attributes so that can unintern sub-objects   */
  tmp = *(*attr);

  if ((*attr)->extra)
    {
      tmp.extra = &tmp_extra ;
      memcpy (tmp.extra, (*attr)->extra, sizeof (struct attr_extra));
    }

  /* If reference becomes zero then free attribute object.      */
  if ((*attr)->refcnt != 0)
    {
      --(*attr)->refcnt ;
      if ((*attr)->refcnt == 0)
        {
          struct attr *ret;
          ret = hash_release (attrhash, *attr);
          assert (ret != NULL);
          bgp_attr_extra_free (*attr);
          XFREE (MTYPE_ATTR, *attr);    /* sets *attr = NULL    */
        } ;
    } ;

  /* Now the sub-objects
   */
  bgp_attr_unintern_sub (&tmp, false /* don't free extra */) ;
}

/*------------------------------------------------------------------------------
 * Release any element whose reference count is zero.
 *
 * This is used where attributes have been replaced, but not internalised, and
 * which are no longer of interest -- typically where a route-map returns DENY.
 */
void
bgp_attr_flush (struct attr *attr)
{
  if (attr->aspath && (attr->aspath->refcnt == 0))
    aspath_free (attr->aspath);
  if (attr->community && (attr->community->refcnt == 0))
    community_free (attr->community);
  if (attr->extra)
    {
      struct attr_extra *attre = attr->extra;
      if (attre->ecommunity && (attre->ecommunity->refcnt == 0))
        ecommunity_free (&attre->ecommunity);
      if (attre->cluster && (attre->cluster->refcnt == 0))
        cluster_free (attre->cluster);
      if (attre->transit && (attre->transit->refcnt == 0))
        transit_free (attre->transit);
    }
}

/*------------------------------------------------------------------------------
 * Get address of start of attribute (byte 0 of header) and total length of
 * same.
 *
 * Uses the s->startp planted for this purpose.
 *
 * NB: if the s->startp is at or beyond s->endp, then it is "unset", and we
 *     return NULL and zero length.
 *
 *     Otherwise, at this point the entire attribute is expected to be within
 *     the bounds of the stream.
 */
static byte*
bgp_attr_raw(struct peer *peer, ulen* total)
{
  struct stream* s ;
  byte* raw ;
  ulen  len ;
  ulen  startp ;

  s = BGP_INPUT(peer) ;
  startp = stream_get_startp(s) ;

  if (startp >= stream_get_endp(s))
    {
      *total = 0 ;
      return NULL ;
    } ;

  raw = stream_get_pnt_to(s, startp) ;

  len = raw[2] ;
  if (CHECK_FLAG (raw[0], BGP_ATTR_FLAG_EXTLEN))
    len = (len << 8) + 4 ;
  else
    len =  len       + 3 ;

  qassert((raw + len) <= stream_get_pnt_to(s, stream_get_endp(s))) ;

  *total = len ;
  return raw ;
} ;

/* Implement draft-ietf-idr-optional-transitive behaviour and
 * avoid resetting sessions for malformed attributes which are
 * are partial/optional and hence where the error likely was not
 * introduced by the sending neighbour.
 *
 * NB: if sends a notification, then picks the data to send out of the
 *     BGP_INPUT(peer), assuming that the s->startp has been set to the start
 *     of the attribute.
 *
 *     Assumes that the attribute header and the entire length of the attribute
 *     is within the current stream -- for if not, the attribute would have
 *     been rejected well before we get to this point.
 */
static bgp_attr_parse_ret_t
<<<<<<< HEAD
bgp_attr_malformed (struct peer *peer, u_char attr_type, u_char flag,
                                                                 u_char subcode)
{
  byte* data ;
  uint  data_len ;

=======
bgp_attr_malformed (struct bgp_attr_parser_args *args, u_char subcode,
                    bgp_size_t length)
{
  struct peer *const peer = args->peer; 
  const u_int8_t flags = args->flags;
  /* startp and length must be special-cased, as whether or not to
   * send the attribute data with the NOTIFY depends on the error,
   * the caller therefore signals this with the seperate length argument
   */
  u_char *startp = (length > 0 ? args->startp : NULL);
  
>>>>>>> aee56745
  /* Only relax error handling for eBGP peers */
  if (peer_sort (peer) == BGP_PEER_EBGP)
    {
      switch (attr_type)
        {
          /* where an optional attribute is inconsequential, e.g. it does not
           * affect route selection, and can be safely ignored then any such
           * attributes which are malformed should just be ignored and the
           * route processed as normal.
           */
          case BGP_ATTR_AS4_AGGREGATOR:
          case BGP_ATTR_AGGREGATOR:
          case BGP_ATTR_ATOMIC_AGGREGATE:
            return BGP_ATTR_PARSE_IGNORE;

<<<<<<< HEAD
          /* Core attributes, particularly ones which may influence route
           * selection should always cause session resets
           */
          case BGP_ATTR_ORIGIN:
          case BGP_ATTR_AS_PATH:
          case BGP_ATTR_NEXT_HOP:
          case BGP_ATTR_MULTI_EXIT_DISC:
          case BGP_ATTR_LOCAL_PREF:
          case BGP_ATTR_COMMUNITIES:
          case BGP_ATTR_ORIGINATOR_ID:
          case BGP_ATTR_CLUSTER_LIST:
          case BGP_ATTR_MP_REACH_NLRI:
          case BGP_ATTR_MP_UNREACH_NLRI:
          case BGP_ATTR_EXT_COMMUNITIES:
            break ;

          /* Partial optional attributes that are malformed should not cause
           * the whole session to be reset. Instead treat it as a withdrawal
           * of the routes, if possible.
           */
          default:
            if (CHECK_FLAG (flag, BGP_ATTR_FLAG_TRANS)    &&
                CHECK_FLAG (flag, BGP_ATTR_FLAG_OPTIONAL) &&
                CHECK_FLAG (flag, BGP_ATTR_FLAG_PARTIAL))
              return BGP_ATTR_PARSE_WITHDRAW;
            break ;
        } ;
    } ;

  /* default to reset
   *
   * If notification goes with data, that is generally the entire attribute,
   * including the header.
   */
  switch(subcode)
    {
      case BGP_NOTIFY_UPDATE_MAL_ATTR:
      case BGP_NOTIFY_UPDATE_MAL_AS_PATH:
      case BGP_NOTIFY_UPDATE_AS_ROUTE_LOOP:
      case BGP_NOTIFY_UPDATE_INVAL_NETWORK:
      default:
        data     = NULL ;
        data_len = 0 ;          /* send nothing                 */
        break ;

      case BGP_NOTIFY_UPDATE_MISS_ATTR:
        data     = &attr_type ;
        data_len = 1 ;          /* send just the missing type   */
        break ;

      case BGP_NOTIFY_UPDATE_UNREC_ATTR:
      case BGP_NOTIFY_UPDATE_ATTR_FLAG_ERR:
      case BGP_NOTIFY_UPDATE_ATTR_LENG_ERR:
      case BGP_NOTIFY_UPDATE_INVAL_ORIGIN:
      case BGP_NOTIFY_UPDATE_INVAL_NEXT_HOP:
      case BGP_NOTIFY_UPDATE_OPT_ATTR_ERR:
        data = bgp_attr_raw(peer, &data_len) ;

        qassert(flag      == (data[0] & 0xF0)) ;
        qassert(attr_type ==  data[1]) ;

        break ;                 /* send complete attribute      */
    } ;

  bgp_peer_down_error_with_data(peer, BGP_NOTIFY_UPDATE_ERR, subcode,
                                                               data, data_len) ;
=======
    }
  
  switch (args->type) {
    /* where an optional attribute is inconsequential, e.g. it does not affect
     * route selection, and can be safely ignored then any such attributes
     * which are malformed should just be ignored and the route processed as
     * normal.
     */
    case BGP_ATTR_AS4_AGGREGATOR:
    case BGP_ATTR_AGGREGATOR:
    case BGP_ATTR_ATOMIC_AGGREGATE:
      return BGP_ATTR_PARSE_PROCEED;
    
    /* Core attributes, particularly ones which may influence route
     * selection should always cause session resets
     */
    case BGP_ATTR_ORIGIN:
    case BGP_ATTR_AS_PATH:
    case BGP_ATTR_NEXT_HOP:
    case BGP_ATTR_MULTI_EXIT_DISC:
    case BGP_ATTR_LOCAL_PREF:
    case BGP_ATTR_COMMUNITIES:
    case BGP_ATTR_ORIGINATOR_ID:
    case BGP_ATTR_CLUSTER_LIST:
    case BGP_ATTR_MP_REACH_NLRI:
    case BGP_ATTR_MP_UNREACH_NLRI:
    case BGP_ATTR_EXT_COMMUNITIES:
      bgp_notify_send_with_data (peer, BGP_NOTIFY_UPDATE_ERR, subcode,
                                 startp, length);
      return BGP_ATTR_PARSE_ERROR;
  }
  
  /* Partial optional attributes that are malformed should not cause
   * the whole session to be reset. Instead treat it as a withdrawal
   * of the routes, if possible.
   */
  if (CHECK_FLAG (flags, BGP_ATTR_FLAG_TRANS)
      && CHECK_FLAG (flags, BGP_ATTR_FLAG_OPTIONAL)
      && CHECK_FLAG (flags, BGP_ATTR_FLAG_PARTIAL))
    return BGP_ATTR_PARSE_WITHDRAW;
  
  /* default to reset */
>>>>>>> aee56745
  return BGP_ATTR_PARSE_ERROR;
} ;

/* Reject attribute on basis of its length
 *
 * Issues a logging message and treats as BGP_NOTIFY_UPDATE_ATTR_LENG_ERR
 */
static bgp_attr_parse_ret_t
bgp_attr_length_malformed (struct peer *peer, u_char type, u_char flag,
                                                ulen len_has, ulen len_required)
{
  zlog (peer->log, LOG_ERR, "%s attribute length is %u -- should be %u",
               map_direct(bgp_attr_name_map, type).str, len_has, len_required) ;

  return bgp_attr_malformed (peer, type, flag, BGP_NOTIFY_UPDATE_ATTR_LENG_ERR);
} ;

/* Find out what is wrong with the path attribute flag bits and log the error.
   "Flag bits" here stand for Optional, Transitive and Partial, but not for
   Extended Length. Checking O/T/P bits at once implies, that the attribute
   being diagnosed is defined by RFC as either a "well-known" or an "optional,
<<<<<<< HEAD
   non-transitive" attribute.

   NB: by the time we get to here, the LS 4 bits of the flags have been
       zeroised.

   Returns:  true <=> the flag bits are known to be OK
            false  => one or more flag bits known to be bad...
                      ...or unknown attr_code (!)
 */
static bool
bgp_attr_flags_diagnose
(
  struct peer * peer,
  const uint8_t attr_code,      /* BGP_ATTR_XXXX received       */
  uint8_t       flag            /* flags received               */
)
{
  attr_flags_check_t* check ;
  uint8_t diff ;

  qassert((flag & 0x0F) == 0) ;

  check = bgp_attr_flags_check_get(attr_code) ;

  if (check->mask == 0)
    {
      zlog(peer->log, LOG_ERR, "***BUG: %s() given unknown attribute type 0x%x",
                                                          __func__, attr_code) ;
      return false ;
    } ;

  diff = (flag ^ check->req) & check->mask ;

  if (diff != 0)
    {
      bool seen ;
      uint i ;

      seen = false ;
      for (i = 0; i < attr_flag_str_max ; i++)
        {
          uint8_t bit ;

          bit = attr_flag_str[i].key ;

          if (diff & bit)
            {
              zlog (peer->log, LOG_ERR,
                       "%s attribute must%s be flagged as \"%s\"",
                       map_direct(bgp_attr_name_map, attr_code).str,
                       (check->req & bit) ? "" : " not", attr_flag_str[i].str) ;
              seen = true ;
            } ;
        } ;

      qassert (seen);
    } ;

  return diff == 0 ;
} ;

/* Check that the flags for the given attribute are OK, and if not, issue
 * suitable diagnostic.
 *
 * Should collapse to next to nothing -- certainly for constant attr_code !
 */
inline static bool
bgp_attr_flags_check(struct peer * peer, const uint8_t attr_code, uint8_t flag)
{
  attr_flags_check_t* check ;

  check = bgp_attr_flags_check_get(attr_code) ;

  if (((flag & check->mask) == check->req) && (check->mask != 0))
    return true ;

  return bgp_attr_flags_diagnose(peer, attr_code, flag) ;
} ;


/* This is actually an internal error -- at some point has failed to read
 * everything that was expected (underrun) or have tried to read more than
 * is available (overrun) !
 */
static bgp_attr_parse_ret_t
bgp_attr_over_or_underrun(struct peer *peer, uint8_t type, bgp_size_t length)
{
  zlog (peer->log, LOG_ERR,
            "%s: BGP attribute %s, parser error: %srun %u bytes (BUG)",
                      peer->host, map_direct(bgp_attr_name_map, type).str,
                        stream_has_overrun(peer->ibuf) ? "over" : "under",
                          length) ;

  bgp_peer_down_error (peer, BGP_NOTIFY_CEASE,
                             BGP_NOTIFY_SUBCODE_UNSPECIFIC);
  return BGP_ATTR_PARSE_ERROR;
} ;

/* Get origin attribute of the update message. */
static bgp_attr_parse_ret_t
bgp_attr_origin (struct peer *peer, bgp_size_t length,
                                                 struct attr *attr, u_char flag)
{
  /* If any recognized attribute has Attribute Flags that conflict
     with the Attribute Type Code, then the Error Subcode is set to
     Attribute Flags Error.  The Data field contains the erroneous
     attribute (type, length and value). */
  if (!bgp_attr_flags_check(peer, BGP_ATTR_ORIGIN, flag))
    return bgp_attr_malformed (peer, BGP_ATTR_ORIGIN, flag,
                                     BGP_NOTIFY_UPDATE_ATTR_FLAG_ERR);

=======
   non-transitive" attribute. */
static void
bgp_attr_flags_diagnose (struct bgp_attr_parser_args *args,
                         u_int8_t desired_flags /* how RFC says it must be */
)
{
  u_char seen = 0, i;
  u_char real_flags = args->flags;
  const u_int8_t attr_code = args->type;
  
  desired_flags &= ~BGP_ATTR_FLAG_EXTLEN;
  real_flags &= ~BGP_ATTR_FLAG_EXTLEN;
  for (i = 0; i <= 2; i++) /* O,T,P, but not E */
    if
    (
      CHECK_FLAG (desired_flags, attr_flag_str[i].key) !=
      CHECK_FLAG (real_flags,    attr_flag_str[i].key)
    )
    {
      zlog (args->peer->log, LOG_ERR, "%s attribute must%s be flagged as \"%s\"",
            LOOKUP (attr_str, attr_code),
            CHECK_FLAG (desired_flags, attr_flag_str[i].key) ? "" : " not",
            attr_flag_str[i].str);
      seen = 1;
    }
  assert (seen);
}

/* Required flags for attributes. EXTLEN will be masked off when testing,
 * as will PARTIAL for optional+transitive attributes.
 */
const u_int8_t attr_flags_values [] = {
  [BGP_ATTR_ORIGIN] =           BGP_ATTR_FLAG_TRANS,
  [BGP_ATTR_AS_PATH] =          BGP_ATTR_FLAG_TRANS,
  [BGP_ATTR_NEXT_HOP] =         BGP_ATTR_FLAG_TRANS,
  [BGP_ATTR_MULTI_EXIT_DISC] =  BGP_ATTR_FLAG_OPTIONAL,
  [BGP_ATTR_LOCAL_PREF] =       BGP_ATTR_FLAG_TRANS,
  [BGP_ATTR_ATOMIC_AGGREGATE] = BGP_ATTR_FLAG_TRANS,
  [BGP_ATTR_AGGREGATOR] =       BGP_ATTR_FLAG_TRANS | BGP_ATTR_FLAG_OPTIONAL,
  [BGP_ATTR_COMMUNITIES] =      BGP_ATTR_FLAG_TRANS | BGP_ATTR_FLAG_OPTIONAL,
  [BGP_ATTR_ORIGINATOR_ID] =    BGP_ATTR_FLAG_OPTIONAL,
  [BGP_ATTR_CLUSTER_LIST] =     BGP_ATTR_FLAG_OPTIONAL,
  [BGP_ATTR_MP_REACH_NLRI] =    BGP_ATTR_FLAG_OPTIONAL,
  [BGP_ATTR_MP_UNREACH_NLRI] =  BGP_ATTR_FLAG_OPTIONAL,
  [BGP_ATTR_EXT_COMMUNITIES] =  BGP_ATTR_FLAG_OPTIONAL | BGP_ATTR_FLAG_TRANS,
  [BGP_ATTR_AS4_PATH] =         BGP_ATTR_FLAG_OPTIONAL | BGP_ATTR_FLAG_TRANS,
  [BGP_ATTR_AS4_AGGREGATOR] =   BGP_ATTR_FLAG_OPTIONAL | BGP_ATTR_FLAG_TRANS,
};
static const size_t attr_flags_values_max =
  sizeof (attr_flags_values) / sizeof (attr_flags_values[0]);

static int
bgp_attr_flag_invalid (struct bgp_attr_parser_args *args)
{
  u_int8_t mask = BGP_ATTR_FLAG_EXTLEN;
  const u_int8_t flags = args->flags;
  const u_int8_t attr_code = args->type;
  struct peer *const peer = args->peer; 
  
  /* there may be attributes we don't know about */
  if (attr_code > attr_flags_values_max)
    return 0;
  if (attr_flags_values[attr_code] == 0)
    return 0;
  
  /* RFC4271, "For well-known attributes, the Transitive bit MUST be set to
   * 1."
   */
  if (!CHECK_FLAG (BGP_ATTR_FLAG_OPTIONAL, flags)
      && !CHECK_FLAG (BGP_ATTR_FLAG_TRANS, flags))
    {
      zlog (peer->log, LOG_ERR,
            "%s well-known attributes must have transitive flag set (%x)",
            LOOKUP (attr_str, attr_code), flags);
      return 1;
    }
  
  /* "For well-known attributes and for optional non-transitive attributes,
   *  the Partial bit MUST be set to 0." 
   */
  if (CHECK_FLAG (flags, BGP_ATTR_FLAG_PARTIAL))
    {
      if (!CHECK_FLAG (flags, BGP_ATTR_FLAG_OPTIONAL))
        {
          zlog (peer->log, LOG_ERR,
                "%s well-known attribute "
                "must NOT have the partial flag set (%x)",
                 LOOKUP (attr_str, attr_code), flags);
          return 1;
        }
      if (CHECK_FLAG (flags, BGP_ATTR_FLAG_OPTIONAL)
          && !CHECK_FLAG (flags, BGP_ATTR_FLAG_TRANS))
        {
          zlog (peer->log, LOG_ERR,
                "%s optional + transitive attribute "
                "must NOT have the partial flag set (%x)",
                 LOOKUP (attr_str, attr_code), flags);
          return 1;
        }
    }
  
  /* Optional transitive attributes may go through speakers that don't
   * reocgnise them and set the Partial bit.
   */
  if (CHECK_FLAG (flags, BGP_ATTR_FLAG_OPTIONAL)
      && CHECK_FLAG (flags, BGP_ATTR_FLAG_TRANS))
    SET_FLAG (mask, BGP_ATTR_FLAG_PARTIAL);
  
  if ((flags & ~attr_flags_values[attr_code])
      == attr_flags_values[attr_code])
    return 0;
  
  bgp_attr_flags_diagnose (args, attr_flags_values[attr_code]);
  return 1;
}

/* Get origin attribute of the update message. */
static bgp_attr_parse_ret_t
bgp_attr_origin (struct bgp_attr_parser_args *args)
{
  struct peer *const peer = args->peer;
  struct attr *const attr = args->attr;
  const bgp_size_t length = args->length;
  
>>>>>>> aee56745
  /* If any recognized attribute has Attribute Length that conflicts
     with the expected length (based on the attribute type code), then
     the Error Subcode is set to Attribute Length Error.  The Data
     field contains the erroneous attribute (type, length and
     value). */
  if (length != 1)
<<<<<<< HEAD
    return bgp_attr_length_malformed (peer, BGP_ATTR_ORIGIN, flag, length, 1) ;
=======
    {
      zlog (peer->log, LOG_ERR, "Origin attribute length is not one %d",
	    length);
      return bgp_attr_malformed (args,
                                 BGP_NOTIFY_UPDATE_ATTR_LENG_ERR,
                                 args->total);
    }
>>>>>>> aee56745

  /* Fetch origin attribute. */
  attr->origin = stream_getc (BGP_INPUT (peer));

  /* If the ORIGIN attribute has an undefined value, then the Error
     Subcode is set to Invalid Origin Attribute.  The Data field
     contains the unrecognized attribute (type, length and value). */
  if ((attr->origin != BGP_ORIGIN_IGP)
      && (attr->origin != BGP_ORIGIN_EGP)
      && (attr->origin != BGP_ORIGIN_INCOMPLETE))
    {
<<<<<<< HEAD
      zlog (peer->log, LOG_ERR, "Origin attribute value %u is invalid",
	                                                          attr->origin);
      return bgp_attr_malformed (peer, BGP_ATTR_ORIGIN, flag,
                                       BGP_NOTIFY_UPDATE_INVAL_ORIGIN);
=======
      zlog (peer->log, LOG_ERR, "Origin attribute value is invalid %d",
	      attr->origin);
      return bgp_attr_malformed (args,
                                 BGP_NOTIFY_UPDATE_INVAL_ORIGIN,
                                 args->total);
>>>>>>> aee56745
    }

  /* Set oring attribute flag. */
  attr->flag |= ATTR_FLAG_BIT (BGP_ATTR_ORIGIN);

<<<<<<< HEAD
  return BGP_ATTR_PARSE_PROCEED ;
}

/*------------------------------------------------------------------------------
 * Parse AS path information.  This function is wrapper of aspath_parse.
 *
 * Parses AS_PATH or AS4_PATH.
 *
 * Returns: if valid: BGP_ATTR_PARSE_PROCEED
 *
 *                    and sets *p_asp = address of struct aspath in the hash of
 *                    known aspaths, with reference count incremented.
 *
 *              else: whatever bgp_attr_malformed() decides.
 *
 * NB: empty AS path (length == 0) is valid.  The returned struct aspath will
 *     have segments == NULL and str == zero length string (unique).
 *
 * NB: an AS4 speaker should not be sending an AS4_PATH, and we will (later)
 *     ignore the attribute.  We capture it here so that it can be seen in
 *     any logging/debug stuff.
 */
static bgp_attr_parse_ret_t
bgp_attr_aspath (struct peer *peer, struct aspath** p_asp, bgp_size_t length,
                                    struct attr *attr, u_char flag, u_char type)
{
  bool as4_path ;

  qassert((type == BGP_ATTR_AS_PATH) || (type == BGP_ATTR_AS4_PATH)) ;

  if (!bgp_attr_flags_check(peer,type, flag))
    {
      *p_asp = NULL ;
      return bgp_attr_malformed (peer, type, flag,
                                       BGP_NOTIFY_UPDATE_ATTR_FLAG_ERR) ;
    } ;

  /* Parse the AS_PATH/AS4_PATH body.
   *
   * For AS_PATH  peer with AS4 => 4Byte ASN otherwise 2Byte ASN
   *     AS4_PATH 4Byte ASN
   */
  as4_path = (type == BGP_ATTR_AS4_PATH) ;

  *p_asp = aspath_parse (peer->ibuf, length,
                                 PEER_CAP_AS4_USE(peer) || as4_path, as4_path) ;
  if (*p_asp == NULL)
    {
      zlog (peer->log, LOG_ERR, "Malformed %s from %s, length is %d",
                   map_direct(bgp_attr_name_map, type).str, peer->host, length);

      return bgp_attr_malformed (peer, type, flag,
                                       BGP_NOTIFY_UPDATE_MAL_AS_PATH);
    } ;

  /* Success !
=======
  return 0;
}

/* Parse AS path information.  This function is wrapper of
   aspath_parse. */
static int
bgp_attr_aspath (struct bgp_attr_parser_args *args)
{
  struct attr *const attr = args->attr;
  struct peer *const peer = args->peer; 
  const bgp_size_t length = args->length;
  
  /*
   * peer with AS4 => will get 4Byte ASnums
   * otherwise, will get 16 Bit
>>>>>>> aee56745
   */
  attr->flag |= ATTR_FLAG_BIT (type) ;

  if (as4_path && PEER_CAP_AS4_USE(peer))
    {
<<<<<<< HEAD
      if (BGP_DEBUG(as4, AS4))
        zlog_debug ("[AS4] %s sent AS4_PATH despite being an AS4 speaker",
                                                                    peer->host);
=======
      zlog (peer->log, LOG_ERR,
            "Malformed AS path from %s, length is %d",
            peer->host, length);
      return bgp_attr_malformed (args, BGP_NOTIFY_UPDATE_MAL_AS_PATH, 0);
>>>>>>> aee56745
    }

  return BGP_ATTR_PARSE_PROCEED;
} ;

static bgp_attr_parse_ret_t
<<<<<<< HEAD
bgp_attr_aspath_check (struct peer *peer, struct attr *attr)
=======
bgp_attr_aspath_check (struct peer *const peer, struct attr *const attr)
>>>>>>> aee56745
{
  /* These checks were part of bgp_attr_aspath, but with
   * as4 we should to check aspath things when
   * aspath synthesizing with as4_path has already taken place.
   * Otherwise we check ASPATH and use the synthesized thing, and that is
   * not right.
   * So do the checks later, i.e. here
   *
   * NB: if the AS_PATH is malformed, that is reported as problem with the
   *     AS_PATH attribute, even if the malformation is due to a problem
   *     with the AS4_PATH.
   *
   *     The AS_PATH is Well-Known Mandatory.  So bgp_attr_malformed() will
   *     not allow much latitude !
   *
   * Returns: BGP_ATTR_PARSE_PROCEED  -- all well
   *          BGP_ATTR_PARSE_xxx      -- as decided by bgp_attr_malformed()
   */
  struct bgp *bgp = peer->bgp;
  struct aspath *aspath;
  bgp_peer_sort_t sort = peer_sort(peer) ;

  bgp = peer->bgp;

  /* Confederation sanity check. */
  if (  ((sort == BGP_PEER_CONFED) && ! aspath_left_confed_check (attr->aspath))
     || ((sort == BGP_PEER_EBGP)   &&   aspath_confed_check (attr->aspath)) )
    {
      zlog (peer->log, LOG_ERR, "Malformed AS path from %s", peer->host);
<<<<<<< HEAD

      return bgp_attr_malformed (peer, BGP_ATTR_AS_PATH, BGP_ATTR_FLAG_TRANS,
                                       BGP_NOTIFY_UPDATE_MAL_AS_PATH);
=======
      bgp_notify_send (peer, BGP_NOTIFY_UPDATE_ERR,
                       BGP_NOTIFY_UPDATE_MAL_AS_PATH);
      return BGP_ATTR_PARSE_ERROR;
>>>>>>> aee56745
    }

  /* First AS check for EBGP. */
  if (bgp != NULL && bgp_flag_check (bgp, BGP_FLAG_ENFORCE_FIRST_AS))
    {
      if (sort == BGP_PEER_EBGP
	  && ! aspath_firstas_check (attr->aspath, peer->as))
 	{
 	  zlog (peer->log, LOG_ERR,
 		"%s incorrect first AS (must be %u)", peer->host, peer->as);
<<<<<<< HEAD

          return bgp_attr_malformed(peer, BGP_ATTR_AS_PATH, BGP_ATTR_FLAG_TRANS,
                                          BGP_NOTIFY_UPDATE_MAL_AS_PATH);
=======
          bgp_notify_send (peer, BGP_NOTIFY_UPDATE_ERR,
                           BGP_NOTIFY_UPDATE_MAL_AS_PATH);
          return BGP_ATTR_PARSE_ERROR;
>>>>>>> aee56745
 	}
    }

  /* local-as prepend */
  if (peer->change_local_as &&
      ! CHECK_FLAG (peer->flags, PEER_FLAG_LOCAL_AS_NO_PREPEND))
    {
      aspath = aspath_dup (attr->aspath);
      aspath = aspath_add_seq (aspath, peer->change_local_as);
      aspath_unintern (&attr->aspath);
      attr->aspath = aspath_intern (aspath);
    }

  return BGP_ATTR_PARSE_PROCEED;
}

<<<<<<< HEAD
/* Nexthop attribute. */
static bgp_attr_parse_ret_t
bgp_attr_nexthop (struct peer *peer, bgp_size_t length,
		                                 struct attr *attr, u_char flag)
{
  in_addr_t nexthop_h, nexthop_n;

  if (!bgp_attr_flags_check(peer, BGP_ATTR_NEXT_HOP, flag))
    return bgp_attr_malformed (peer, BGP_ATTR_NEXT_HOP, flag,
                                     BGP_NOTIFY_UPDATE_ATTR_FLAG_ERR);

  if (length != 4)
    return bgp_attr_length_malformed (peer, BGP_ATTR_NEXT_HOP, flag, length, 4) ;
=======
/* Parse AS4 path information.  This function is another wrapper of
   aspath_parse. */
static int
bgp_attr_as4_path (struct bgp_attr_parser_args *args, struct aspath **as4_path)
{
  struct peer *const peer = args->peer; 
  struct attr *const attr = args->attr;
  const bgp_size_t length = args->length;
  
  *as4_path = aspath_parse (peer->ibuf, length, 1);

  /* In case of IBGP, length will be zero. */
  if (!*as4_path)
    {
      zlog (peer->log, LOG_ERR,
            "Malformed AS4 path from %s, length is %d",
            peer->host, length);
      return bgp_attr_malformed (args,
                                 BGP_NOTIFY_UPDATE_MAL_AS_PATH,
                                 0);
    }

  /* Set aspath attribute flag. */
  if (as4_path)
    attr->flag |= ATTR_FLAG_BIT (BGP_ATTR_AS4_PATH);

  return BGP_ATTR_PARSE_PROCEED;
}

/* Nexthop attribute. */
static bgp_attr_parse_ret_t
bgp_attr_nexthop (struct bgp_attr_parser_args *args)
{
  struct peer *const peer = args->peer; 
  struct attr *const attr = args->attr;
  const bgp_size_t length = args->length;
  
  in_addr_t nexthop_h, nexthop_n;

  /* Check nexthop attribute length. */
  if (length != 4)
    {
      zlog (peer->log, LOG_ERR, "Nexthop attribute length isn't four [%d]",
	      length);

      return bgp_attr_malformed (args,
                                 BGP_NOTIFY_UPDATE_ATTR_LENG_ERR,
                                 args->total);
    }
>>>>>>> aee56745

  /* According to section 6.3 of RFC4271, syntactically incorrect NEXT_HOP
     attribute must result in a NOTIFICATION message (this is implemented below).
     At the same time, semantically incorrect NEXT_HOP is more likely to be just
     logged locally (this is implemented somewhere else). The UPDATE message
     gets ignored in any of these cases.
   */
  nexthop_n = stream_get_ipv4 (peer->ibuf);
  nexthop_h = ntohl (nexthop_n);
  if (IPV4_NET0 (nexthop_h) || IPV4_NET127 (nexthop_h)
                            || IPV4_CLASS_DE (nexthop_h))
    {
      char buf[INET_ADDRSTRLEN];
      inet_ntop (AF_INET, &nexthop_h, buf, INET_ADDRSTRLEN);
      zlog (peer->log, LOG_ERR, "Martian nexthop %s", buf);
<<<<<<< HEAD
      return bgp_attr_malformed (peer, BGP_ATTR_NEXT_HOP, flag,
                                 BGP_NOTIFY_UPDATE_INVAL_NEXT_HOP);
=======
      return bgp_attr_malformed (args,
                                 BGP_NOTIFY_UPDATE_INVAL_NEXT_HOP,
                                 args->total);
>>>>>>> aee56745
    }

  attr->nexthop.s_addr = nexthop_n;
  attr->flag |= ATTR_FLAG_BIT (BGP_ATTR_NEXT_HOP);

  return BGP_ATTR_PARSE_PROCEED;
}

/* MED atrribute. */
static bgp_attr_parse_ret_t
<<<<<<< HEAD
bgp_attr_med (struct peer *peer, bgp_size_t length,
	                                         struct attr *attr, u_char flag)
{
  if (!bgp_attr_flags_check(peer, BGP_ATTR_MULTI_EXIT_DISC, flag))
    return bgp_attr_malformed (peer, BGP_ATTR_MULTI_EXIT_DISC, flag,
                                     BGP_NOTIFY_UPDATE_ATTR_FLAG_ERR);

  if (length != 4)
    return bgp_attr_length_malformed (peer, BGP_ATTR_MULTI_EXIT_DISC, flag,
                                                                    length, 4) ;
=======
bgp_attr_med (struct bgp_attr_parser_args *args)
{
  struct peer *const peer = args->peer; 
  struct attr *const attr = args->attr;
  const bgp_size_t length = args->length;
  
  /* Length check. */
  if (length != 4)
    {
      zlog (peer->log, LOG_ERR, 
	    "MED attribute length isn't four [%d]", length);

      return bgp_attr_malformed (args,
                                 BGP_NOTIFY_UPDATE_ATTR_LENG_ERR,
                                 args->total);
    }
>>>>>>> aee56745

  attr->med = stream_getl (peer->ibuf);

  attr->flag |= ATTR_FLAG_BIT (BGP_ATTR_MULTI_EXIT_DISC);

  return BGP_ATTR_PARSE_PROCEED;
}

/* Local preference attribute. */
static bgp_attr_parse_ret_t
<<<<<<< HEAD
bgp_attr_local_pref (struct peer *peer, bgp_size_t length,
	                                         struct attr *attr, u_char flag)
{
  if (!bgp_attr_flags_check(peer, BGP_ATTR_LOCAL_PREF, flag))
    return bgp_attr_malformed (peer, BGP_ATTR_LOCAL_PREF, flag,
                                     BGP_NOTIFY_UPDATE_ATTR_FLAG_ERR);

  if (length != 4)
    return bgp_attr_length_malformed (peer, BGP_ATTR_LOCAL_PREF, flag,
                                                                    length, 4) ;
=======
bgp_attr_local_pref (struct bgp_attr_parser_args *args)
{
  struct peer *const peer = args->peer; 
  struct attr *const attr = args->attr;
  const bgp_size_t length = args->length;
  
  /* Length check. */
  if (length != 4)
  {
    zlog (peer->log, LOG_ERR, "LOCAL_PREF attribute length isn't 4 [%u]",
          length);
    return bgp_attr_malformed (args,
                               BGP_NOTIFY_UPDATE_ATTR_LENG_ERR,
                               args->total);
  }
>>>>>>> aee56745

  /* If it is contained in an UPDATE message that is received from an
     external peer, then this attribute MUST be ignored by the
     receiving speaker. */
  if (peer_sort (peer) == BGP_PEER_EBGP)
    {
      stream_forward_getp (peer->ibuf, length);
      return BGP_ATTR_PARSE_PROCEED;
    }

  attr->local_pref = stream_getl (peer->ibuf);

  /* Set atomic aggregate flag. */
  attr->flag |= ATTR_FLAG_BIT (BGP_ATTR_LOCAL_PREF);

  return BGP_ATTR_PARSE_PROCEED;
}

/* Atomic aggregate. */
static int
<<<<<<< HEAD
bgp_attr_atomic (struct peer *peer, bgp_size_t length,
                                                 struct attr *attr, u_char flag)
{
  if (!bgp_attr_flags_check(peer, BGP_ATTR_ATOMIC_AGGREGATE, flag))
    return bgp_attr_malformed (peer, BGP_ATTR_ATOMIC_AGGREGATE, flag,
                                     BGP_NOTIFY_UPDATE_ATTR_FLAG_ERR);

  if (length != 0)
    return bgp_attr_length_malformed (peer, BGP_ATTR_ATOMIC_AGGREGATE, flag,
                                                                    length, 0) ;
=======
bgp_attr_atomic (struct bgp_attr_parser_args *args)
{
  struct peer *const peer = args->peer; 
  struct attr *const attr = args->attr;
  const bgp_size_t length = args->length;
  
  /* Length check. */
  if (length != 0)
    {
      zlog (peer->log, LOG_ERR, "ATOMIC_AGGREGATE attribute length isn't 0 [%u]",
            length);
      return bgp_attr_malformed (args,
                                 BGP_NOTIFY_UPDATE_ATTR_LENG_ERR,
                                 args->total);
    }
>>>>>>> aee56745

  /* Set atomic aggregate flag. */
  attr->flag |= ATTR_FLAG_BIT (BGP_ATTR_ATOMIC_AGGREGATE);

  return BGP_ATTR_PARSE_PROCEED;
}

/* Aggregator attribute
 */
static int
<<<<<<< HEAD
bgp_attr_aggregator (struct peer *peer, bgp_size_t length,
                                                 struct attr *attr, u_char flag)
{
  bgp_size_t wantedlen ;
  struct attr_extra *attre ;

  if (!bgp_attr_flags_check(peer, BGP_ATTR_AGGREGATOR, flag))
    return bgp_attr_malformed (peer, BGP_ATTR_AGGREGATOR, flag,
                                     BGP_NOTIFY_UPDATE_ATTR_FLAG_ERR);

  /* peer with AS4 will send 4 Byte AS, peer without will send 2 Byte
   */
  wantedlen = PEER_CAP_AS4_USE(peer) ? 4 + 4 : 2 + 4 ;

  if (length != wantedlen)
    return bgp_attr_length_malformed (peer, BGP_ATTR_AGGREGATOR, flag,
                                                            length, wantedlen) ;

  attre = bgp_attr_extra_get (attr);

  if ( PEER_CAP_AS4_USE(peer) )
=======
bgp_attr_aggregator (struct bgp_attr_parser_args *args)
{
  struct peer *const peer = args->peer; 
  struct attr *const attr = args->attr;
  const bgp_size_t length = args->length;
  
  int wantedlen = 6;
  struct attr_extra *attre = bgp_attr_extra_get (attr);
  
  /* peer with AS4 will send 4 Byte AS, peer without will send 2 Byte */
  if (CHECK_FLAG (peer->cap, PEER_CAP_AS4_RCV))
    wantedlen = 8;
  
  if (length != wantedlen)
    {
      zlog (peer->log, LOG_ERR, "AGGREGATOR attribute length isn't %u [%u]",
            wantedlen, length);
      return bgp_attr_malformed (args,
                                 BGP_NOTIFY_UPDATE_ATTR_LENG_ERR,
                                 args->total);
    }
  
  if ( CHECK_FLAG (peer->cap, PEER_CAP_AS4_RCV ) )
>>>>>>> aee56745
    attre->aggregator_as = stream_getl (peer->ibuf);
  else
    attre->aggregator_as = stream_getw (peer->ibuf);

  attre->aggregator_addr.s_addr = stream_get_ipv4 (peer->ibuf);

  /* Set atomic aggregate flag. */
  attr->flag |= ATTR_FLAG_BIT (BGP_ATTR_AGGREGATOR);

  return BGP_ATTR_PARSE_PROCEED;
}

/* New Aggregator attribute
 *
 * NB: an AS4 speaker should not be sending an AS4_AGGREGATOR, and we will
 *     (later) ignore the attribute.  We capture it here so that it can be seen
 *     in any logging/debug stuff.
 */
static bgp_attr_parse_ret_t
<<<<<<< HEAD
bgp_attr_as4_aggregator (struct peer *peer, bgp_size_t length,
		                            struct attr *attr, u_char flag,
		                            as_t *as4_aggregator_as,
		                            struct in_addr *as4_aggregator_addr)
{
  if (!bgp_attr_flags_check(peer, BGP_ATTR_AS4_AGGREGATOR, flag))
    return bgp_attr_malformed (peer, BGP_ATTR_AS4_AGGREGATOR, flag,
                                     BGP_NOTIFY_UPDATE_ATTR_FLAG_ERR);

  if (length != 8)
    return bgp_attr_length_malformed (peer, BGP_ATTR_AS4_AGGREGATOR, flag,
                                                                    length, 8) ;

=======
bgp_attr_as4_aggregator (struct bgp_attr_parser_args *args,
		         as_t *as4_aggregator_as,
		         struct in_addr *as4_aggregator_addr)
{
  struct peer *const peer = args->peer; 
  struct attr *const attr = args->attr;
  const bgp_size_t length = args->length;
      
  if (length != 8)
    {
      zlog (peer->log, LOG_ERR, "New Aggregator length is not 8 [%d]",
            length);
      return bgp_attr_malformed (args,
                                 BGP_NOTIFY_UPDATE_ATTR_LENG_ERR,
                                 0);
    }
  
>>>>>>> aee56745
  *as4_aggregator_as = stream_getl (peer->ibuf);
  as4_aggregator_addr->s_addr = stream_get_ipv4 (peer->ibuf);

  attr->flag |= ATTR_FLAG_BIT (BGP_ATTR_AS4_AGGREGATOR);

  if (PEER_CAP_AS4_USE(peer))
    {
      if (BGP_DEBUG(as4, AS4))
        zlog_debug ("[AS4] %s sent AS4_AGGREGATOR despite being an"
                                                    " AS4 speaker", peer->host);
    }

  return BGP_ATTR_PARSE_PROCEED;
}

/* Process AS4_PATH attribute, if any -- assuming peer is NOT an AS4 speaker
 *
 * This is done once all attributes have been processed, so that we can mash
 * the AS_PATH and the AS4_PATH together, if required.
 *
 * NB: this MUST be done *after* bgp_attr_munge_as4_aggr() -- see there.
 *
 * Returns: BGP_ATTR_PARSE_PROCEED  -- all is well
 *
 * NB: we quietly ignore AS4_PATH if no AS_PATH -- same like AS4_AGGREGATOR.
 */
static bgp_attr_parse_ret_t
<<<<<<< HEAD
bgp_attr_munge_as4_path (struct peer *peer, struct attr *attr,
                                                        struct aspath *as4_path)
=======
bgp_attr_munge_as4_attrs (struct peer *const peer,
                          struct attr *const attr,
                          struct aspath *as4_path, as_t as4_aggregator,
                          struct in_addr *as4_aggregator_addr)
>>>>>>> aee56745
{
  struct aspath *newpath;
<<<<<<< HEAD

  if (! (attr->flag & ATTR_FLAG_BIT (BGP_ATTR_AS4_PATH)))
    return BGP_ATTR_PARSE_PROCEED ;     /* Do nothing if no AS4_PATH !  */

  if (!(attr->flag & ATTR_FLAG_BIT (BGP_ATTR_AS_PATH)))
    /* The lack of an AS_PATH is likely to become a serious issue in the
     * near future.
     *
     * In the meantime, we ignore the AS4_PATH.  If it were ever the case that
     * an AS_PATH is optional... then it would be perfectly possible for the
     * non-AS4 speaker to send the AS4_PATH.  So this is not the place to
     * decide whether the lack of AS_PATH is a problem -- but certainly we
     * can do nothing with the AS4_PATH !
     */
    {
      if ( BGP_DEBUG(as4, AS4))
        zlog_debug ("[AS4] %s BGP not AS4 capable peer"
                    " sent AS4_PATH but no AS_PATH,"
                    " so ignore the AS4_PATH", peer->host);

      return BGP_ATTR_PARSE_PROCEED ;   /* Easy(-ish) if no AS_PATH     */
    } ;

  /* need to reconcile NEW_AS_PATH and AS_PATH
   */
  newpath = aspath_reconcile_as4 (attr->aspath, as4_path);
  aspath_unintern (&attr->aspath);
  attr->aspath = aspath_intern (newpath);

  return BGP_ATTR_PARSE_PROCEED;
}

/* Process AS4_AGGREGATOR attribute -- assuming peer is NOT an AS4 speaker
 *
 * This is done once all attributes have been processed, so that we can mash
 * any AGGREGATOR and the AS4_AGGREGATOR together, if required.
 *
 * NB: this must be done *before* processing the AS4_PATH, because RFC4893
 *     says:
 *
 *       "A NEW BGP speaker should also be prepared to receive the
 *        AS4_AGGREGATOR attribute along with the AGGREGATOR attribute from an
 *        OLD BGP speaker. When both the attributes are received, if the AS
 *        number in the AGGREGATOR attribute is not AS_TRANS, then:
 *
 *          - the AS4_AGGREGATOR attribute and the AS4_PATH attribute SHALL
 *            be ignored,
 *
 *          - the AGGREGATOR attribute SHALL be taken as the information
 *            about the aggregating node, and
 *
 *          - the AS_PATH attribute SHALL be taken as the AS path
 *            information.
 *
 *        Otherwise,
 *
 *          - the AGGREGATOR attribute SHALL be ignored,
 *
 *          - the AS4_AGGREGATOR attribute SHALL be taken as the information
 *            about the aggregating node, and
 *
 *          - the AS path information would need to be constructed, as in all
 *            other cases.
 *
 *     There are two reasons for the AGGREGATOR to not be AS_TRANS:
 *
 *       1. Some AS2 speaker since the last AS4 speaker has aggregated
 *
 *          Aggregation has possibly unfortunate effects on the relationship
 *          between the AS_PATH and the AS4_PATH, so the latter is discarded.
 *
 *          In any case, it is likely that the AS2 aggregator could lose the
 *          AS4_PATH entirely in the process !
 *
 *       2. The last AS4 speaker was bonkers, and may not be trustworthy !
 *
 *     But (1) is probably the reason for this behaviour.
 *
 * Returns: BGP_ATTR_PARSE_PROCEED  -- all is well
 *          BGP_ATTR_PARSE_IGNORE   => ignore this AND any AS4_PATH
 *                                     NB: this is not, strictly, and error
 */
static bgp_attr_parse_ret_t
bgp_attr_munge_as4_aggr (struct peer *peer, struct attr *attr,
                          as_t as4_aggregator,
                          struct in_addr *as4_aggregator_addr)
{
  struct attr_extra *attre ;

  /* We have a AS2 peer.  Worry about AGGREGATOR and AS4_AGGREGATOR.
   */
  if (!(attr->flag & ATTR_FLAG_BIT (BGP_ATTR_AS4_AGGREGATOR)))
    return BGP_ATTR_PARSE_PROCEED ;     /* Easy if no AS4_AGGREGATOR    */

  /* AGGREGATOR is Optional Transitive.
   *
   * RFC4893 says:
   *
   *   "... if the NEW speaker has to send the AGGREGATOR attribute,
   *    and if the aggregating Autonomous System's AS number is truly 4-
   *    octets, then the speaker constructs the AS4_AGGREGATOR attributes by
   *    taking the attribute length and attribute value from the AGGREGATOR
   *    attribute and placing them into the attribute length and attribute
   *    value of the AS4_AGGREGATOR attribute, and sets the AS number field
   *    in the existing AGGREGATOR attribute to the reserved AS number,
   *    AS_TRANS. Note that if the AS number is 2-octets only, then the
   *    AS4_AGGREGATOR attribute SHOULD NOT be sent."
   *
   * So, expect the AS4 speaker to generate an AS4_AGGREGATOR iff there is an
   * AGGREGATOR, and the iff the ASN involved requires it.
   *
   * Do not expect any AS in between to drop the AGGREGATOR attribute.
   *
   * As noted above the RFC also says:
   *
   *   "A NEW BGP speaker should also be prepared to receive the
   *    AS4_AGGREGATOR attribute along with the AGGREGATOR attribute..."
   *
   * It is silent on the case where an AS4_AGGREGATOR appears on its own !!
   * In this case we suppose:
   *
   *   (a) an AS4 speaker has issued an AS4_AGGREGATOR *without* sending the
   *       matching AGGREGATOR -- which is a mistake !
   *
   *       In this case, one could treat this as if the AS4 speaker had failed
   *       to use AS_TRANS in the AGGREGATOR attribute.
   *
   *   (b) an AS of either sex has dropped the AGGREGATOR , but not the
   *       AS4_AGGREGATOR.
   *
   *       An AS2 speaker may have deliberately discarded the AGGREGATOR
   *       information, but (of course) not known enough to drop the
   *       AS4 version !
   *
   * We cannot really distinguish the case of deliberately dropping the
   * AGGREGATOR (however naughty that might be) from a failure to issue
   * both AGGREGATOR and AS4_AGGREGATOR together.  BUT, if we were to resurrect
   * an AGGREGATOR from a lone AS4_AGGREGATOR, then some poor AS2 speaker
   * will find that BGP is no longer working as it did before !!!
=======
  struct attr_extra *attre = attr->extra;
    
  if (CHECK_FLAG (peer->cap, PEER_CAP_AS4_RCV))
    {
      /* peer can do AS4, so we ignore AS4_PATH and AS4_AGGREGATOR
       * if given.
       * It is worth a warning though, because the peer really
       * should not send them
       */
      if (BGP_DEBUG(as4, AS4))
        {
          if (attr->flag & (ATTR_FLAG_BIT(BGP_ATTR_AS4_PATH)))
            zlog_debug ("[AS4] %s %s AS4_PATH",
                        peer->host, "AS4 capable peer, yet it sent");
          
          if (attr->flag & (ATTR_FLAG_BIT(BGP_ATTR_AS4_AGGREGATOR)))
            zlog_debug ("[AS4] %s %s AS4_AGGREGATOR",
                        peer->host, "AS4 capable peer, yet it sent");
        }
      
      return BGP_ATTR_PARSE_PROCEED;
    }
  
  /* We have a asn16 peer.  First, look for AS4_AGGREGATOR
   * because that may override AS4_PATH
>>>>>>> aee56745
   */
  if (!(attr->flag & ATTR_FLAG_BIT (BGP_ATTR_AGGREGATOR)))
    {
      if ( BGP_DEBUG(as4, AS4))
        zlog_debug ("[AS4] %s BGP not AS4 capable peer"
                    " sent AS4_AGGREGATOR but no AGGREGATOR,"
                    " so ignore the AS4_AGGREGATOR", peer->host);

      return BGP_ATTR_PARSE_PROCEED ;   /* Easy(-ish) if no AGGREGATOR  */
    } ;

  /* received both AGGREGATOR and AS4_AGGREGATOR.
   */
  attre = attr->extra ;
  assert (attre);

  if (attre->aggregator_as != BGP_AS_TRANS)
    {
      /* ignore */
      if ( BGP_DEBUG(as4, AS4))
        zlog_debug ("[AS4] %s BGP not AS4 capable peer"
                    " sent AGGREGATOR %u != AS_TRANS and"
                    " AS4_AGGREGATOR, so ignore"
                    " AS4_AGGREGATOR and AS4_PATH", peer->host,
                                                    attre->aggregator_as);

      return BGP_ATTR_PARSE_IGNORE ;
    } ;

  /* Finally -- set the aggregator information from the AS4_AGGREGATOR !
   */
  attre->aggregator_as          = as4_aggregator;
  attre->aggregator_addr.s_addr = as4_aggregator_addr->s_addr;

  return BGP_ATTR_PARSE_PROCEED ;
}

/* Community attribute. */
static bgp_attr_parse_ret_t
<<<<<<< HEAD
bgp_attr_community (struct peer *peer, bgp_size_t length,
	                                         struct attr *attr, u_char flag)
{
  if (!bgp_attr_flags_check(peer, BGP_ATTR_COMMUNITIES, flag))
    return bgp_attr_malformed (peer, BGP_ATTR_COMMUNITIES, flag,
                                     BGP_NOTIFY_UPDATE_ATTR_FLAG_ERR);
=======
bgp_attr_community (struct bgp_attr_parser_args *args)
{
  struct peer *const peer = args->peer; 
  struct attr *const attr = args->attr;  
  const bgp_size_t length = args->length;
  
>>>>>>> aee56745
  if (length == 0)
    {
      attr->community = NULL;
      return BGP_ATTR_PARSE_PROCEED;
    }

  attr->community =
    community_parse ((u_int32_t *)stream_get_pnt (peer->ibuf), length);

  /* XXX: fix community_parse to use stream API and remove this */
  stream_forward_getp (peer->ibuf, length);

  if (!attr->community)
<<<<<<< HEAD
    {
      zlog (peer->log, LOG_ERR, "Malformed COMMUNITIES (length is %u)",
                                                                       length) ;

      return bgp_attr_malformed (peer, BGP_ATTR_COMMUNITIES, flag,
                                       BGP_NOTIFY_UPDATE_OPT_ATTR_ERR);
    } ;

=======
    return bgp_attr_malformed (args,
                               BGP_NOTIFY_UPDATE_OPT_ATTR_ERR,
                               args->total);
  
>>>>>>> aee56745
  attr->flag |= ATTR_FLAG_BIT (BGP_ATTR_COMMUNITIES);

  return BGP_ATTR_PARSE_PROCEED;
}

/* Originator ID attribute. */
static bgp_attr_parse_ret_t
<<<<<<< HEAD
bgp_attr_originator_id (struct peer *peer, bgp_size_t length,
	                                         struct attr *attr, u_char flag)
{
  if (!bgp_attr_flags_check(peer, BGP_ATTR_ORIGINATOR_ID, flag))
    return bgp_attr_malformed (peer, BGP_ATTR_ORIGINATOR_ID, flag,
                               BGP_NOTIFY_UPDATE_ATTR_FLAG_ERR);

  if (length != 4)
    return bgp_attr_length_malformed (peer, BGP_ATTR_ORIGINATOR_ID, flag,
                                                                    length, 4) ;
=======
bgp_attr_originator_id (struct bgp_attr_parser_args *args)
{
  struct peer *const peer = args->peer; 
  struct attr *const attr = args->attr;
  const bgp_size_t length = args->length;
  
  /* Length check. */
  if (length != 4)
    {
      zlog (peer->log, LOG_ERR, "Bad originator ID length %d", length);

      return bgp_attr_malformed (args,
                                 BGP_NOTIFY_UPDATE_ATTR_LENG_ERR,
                                 args->total);
    }
>>>>>>> aee56745

  (bgp_attr_extra_get (attr))->originator_id.s_addr
    = stream_get_ipv4 (peer->ibuf);

  attr->flag |= ATTR_FLAG_BIT (BGP_ATTR_ORIGINATOR_ID);

  return BGP_ATTR_PARSE_PROCEED;
}

/* Cluster list attribute. */
static bgp_attr_parse_ret_t
<<<<<<< HEAD
bgp_attr_cluster_list (struct peer *peer, bgp_size_t length,
                                                 struct attr *attr, u_char flag)
{
  if (!bgp_attr_flags_check(peer, BGP_ATTR_CLUSTER_LIST, flag))
    return bgp_attr_malformed (peer, BGP_ATTR_CLUSTER_LIST, flag,
                                     BGP_NOTIFY_UPDATE_ATTR_FLAG_ERR);

=======
bgp_attr_cluster_list (struct bgp_attr_parser_args *args)
{
  struct peer *const peer = args->peer; 
  struct attr *const attr = args->attr;
  const bgp_size_t length = args->length;
  
  /* Check length. */
>>>>>>> aee56745
  if (length % 4)
    {
      zlog (peer->log, LOG_ERR, "Bad cluster list length %d", length);

<<<<<<< HEAD
      return bgp_attr_malformed (peer, BGP_ATTR_CLUSTER_LIST, flag,
                                       BGP_NOTIFY_UPDATE_ATTR_LENG_ERR);
=======
      return bgp_attr_malformed (args, BGP_NOTIFY_UPDATE_ATTR_LENG_ERR,
                                 args->total);
>>>>>>> aee56745
    }

  (bgp_attr_extra_get (attr))->cluster
    = cluster_parse ((struct in_addr *)stream_get_pnt (peer->ibuf), length);

  /* XXX: Fix cluster_parse to use stream API and then remove this */
  stream_forward_getp (peer->ibuf, length);

  attr->flag |= ATTR_FLAG_BIT (BGP_ATTR_CLUSTER_LIST);

  return BGP_ATTR_PARSE_PROCEED;
}

/* Multiprotocol reachability information parse. */
<<<<<<< HEAD
extern bgp_attr_parse_ret_t
bgp_mp_reach_parse (struct peer *peer, const bgp_size_t length,
                    struct attr *attr, const u_char flag,
=======
int
bgp_mp_reach_parse (struct bgp_attr_parser_args *args,
>>>>>>> aee56745
                    struct bgp_nlri *mp_update)
{
  afi_t  afi;
  safi_t safi;
  size_t nlri_len ;
  byte*  nlri ;
  ulen   nexthop_endp ;
  u_char reserved ;

  int ret;
  struct stream *s;
  struct peer *const peer = args->peer;  
  struct attr *const attr = args->attr;
  const bgp_size_t length = args->length;
  struct attr_extra *attre = bgp_attr_extra_get(attr);
<<<<<<< HEAD

  if (!bgp_attr_flags_check(peer, BGP_ATTR_MP_REACH_NLRI, flag))
    return bgp_attr_malformed (peer, BGP_ATTR_MP_REACH_NLRI, flag,
                                     BGP_NOTIFY_UPDATE_ATTR_FLAG_ERR);

  /* Require the given length to be: within what is left to read in the stream
   *                                 at least the minimum required
   *
   * If OK, sets s->endp to the end of the attribute.
   */
=======
  
  /* Set end of packet. */
>>>>>>> aee56745
  s = BGP_INPUT(peer);

  /* Load AFI, SAFI and Next Hop Length
   */
  afi  = stream_getw (s);
  safi = stream_getc (s);
  attre->mp_nexthop_len = stream_getc (s);

  if (stream_has_overrun(s))
    {
      zlog (peer->log, LOG_ERR,
                        "%s attribute length is %u -- should be at least 5",
            map_direct(bgp_attr_name_map, BGP_ATTR_MP_REACH_NLRI).str, length) ;

      return bgp_attr_malformed (peer, BGP_ATTR_MP_REACH_NLRI, flag,
                                               BGP_NOTIFY_UPDATE_ATTR_LENG_ERR);
    } ;

  /* Get nexthop length and check
   */
  nexthop_endp = stream_push_endp(s, attre->mp_nexthop_len + 1) ;

  if (stream_has_overrun(s))
    {
      stream_pop_endp(s, nexthop_endp) ;        /* as you was   */

      zlog_info ("%s: %s, MP nexthop length %u + reserved byte"
                                                   " overruns end of attribute",
		 __func__, peer->host, attre->mp_nexthop_len);

      return bgp_attr_malformed (peer, BGP_ATTR_MP_REACH_NLRI, flag,
                                                BGP_NOTIFY_UPDATE_OPT_ATTR_ERR);
    } ;

  /* Nexthop length check.
   */
  switch (attre->mp_nexthop_len)
    {
    case 4:
      stream_get (&attre->mp_nexthop_global_in, s, 4);
      /* Probably needed for RFC 2283 */
      if (attr->nexthop.s_addr == 0)
        memcpy(&attr->nexthop.s_addr, &attre->mp_nexthop_global_in, 4);
      break;

    case 12:
      stream_getl (s); /* RD high */
      stream_getl (s); /* RD low */
      stream_get (&attre->mp_nexthop_global_in, s, 4);
      break;

#ifdef HAVE_IPV6
    case 16:
      stream_get (&attre->mp_nexthop_global, s, 16);
      break;

    case 32:
      stream_get (&attre->mp_nexthop_global, s, 16);
      stream_get (&attre->mp_nexthop_local, s, 16);
      if (! IN6_IS_ADDR_LINKLOCAL (&attre->mp_nexthop_local))
	{
	  char buf1[INET6_ADDRSTRLEN];
	  char buf2[INET6_ADDRSTRLEN];

	  if (BGP_DEBUG (update, UPDATE_IN))
	    zlog_debug ("%s got two nexthop %s %s "
	                           "but second one is not a link-local nexthop",
	               peer->host,
		       inet_ntop (AF_INET6, &attre->mp_nexthop_global,
				  buf1, INET6_ADDRSTRLEN),
		       inet_ntop (AF_INET6, &attre->mp_nexthop_local,
				  buf2, INET6_ADDRSTRLEN));

	  attre->mp_nexthop_len = 16;
	}
      break;
#endif /* HAVE_IPV6 */

    default:
      stream_pop_endp(s, nexthop_endp) ;        /* as you was   */

      zlog_info ("%s: (%s) unknown multiprotocol next hop length: %d",
                                  __func__, peer->host, attre->mp_nexthop_len) ;

      return bgp_attr_malformed (peer, BGP_ATTR_MP_REACH_NLRI, flag,
                                       BGP_NOTIFY_UPDATE_OPT_ATTR_ERR);
    }

  /* Eat the reserved byte
   */
  reserved = stream_getc (s) ;

  /* We should now have read up to the recorded endp, and not beyond
   *
   * This is an internal error, really.
   */
  if (!stream_pop_endp(s, nexthop_endp))
    return bgp_attr_over_or_underrun(peer, BGP_ATTR_MP_REACH_NLRI, length) ;

  /* Check the reserved byte value
   */
  if (reserved != 0)
     zlog_warn("%s sent non-zero value, %u, for defunct SNPA-length field"
                                         " in MP_REACH_NLRI for AFI/SAFI %u/%u",
                                              peer->host, reserved, afi, safi) ;

  /* must have nrli_len, what is left of the attribute
   *
   * RFC 4760 says (section 5, NLRI Encoding) that the NLRI "...is encoded as
   * one or more 2-tuples..." which indicates that zero length NLRI would
   * be wrong -- except, of course, for End-of-RIB !!
   *
   * Accepting zero bytes of NLRI does not appear to do harm.  But we whine
   * about it in the logging.
   */
  nlri = stream_get_bytes_left(s, &nlri_len) ;  /* steps past   */

  if (nlri_len == 0)
    zlog_warn("%s sent zero length NLRI in MP_REACH_NLRI for AFI/SAFI %u/%u",
                                                        peer->host, afi, safi) ;
  else if (safi != SAFI_MPLS_LABELED_VPN)
    {
      /* If the nlri are not valid, bgp_nlri_sanity_check() drops the session
       */
      ret = bgp_nlri_sanity_check (peer, afi, nlri, nlri_len);
      if (ret < 0)
        {
          zlog_info ("%s %s NLRI in MP_REACH_NLRI doesn't pass sanity check",
                            peer->host, map_direct(bgp_afi_name_map, afi).str) ;
          return BGP_ATTR_PARSE_ERROR ;
	}
    }

  /* Record the MP_REACH_NLRI
   */
  mp_update->afi    = afi;
  mp_update->safi   = safi;
  mp_update->nlri   = nlri ;
  mp_update->length = nlri_len;

  return BGP_ATTR_PARSE_PROCEED;
} ;

<<<<<<< HEAD
/* Multiprotocol unreachable parse
 *
 * Sets mp_eor iff all is well, and attribute is empty.
 */
extern bgp_attr_parse_ret_t
bgp_mp_unreach_parse (struct peer *peer, const bgp_size_t length,
                      const u_char flag, struct bgp_nlri *mp_withdraw,
                                                                   bool* mp_eor)
=======
/* Multiprotocol unreachable parse */
int
bgp_mp_unreach_parse (struct bgp_attr_parser_args *args,
		      struct bgp_nlri *mp_withdraw)
>>>>>>> aee56745
{
  struct stream *s;
  afi_t  afi;
  safi_t safi;
  size_t nlri_len ;
  byte*  nlri ;
  int ret;
<<<<<<< HEAD

  if (!bgp_attr_flags_check(peer, BGP_ATTR_MP_UNREACH_NLRI, flag))
    return bgp_attr_malformed (peer, BGP_ATTR_MP_UNREACH_NLRI, flag,
                                     BGP_NOTIFY_UPDATE_ATTR_FLAG_ERR);

  s = BGP_INPUT(peer);

  /* Load AFI, SAFI.
   */
  afi  = stream_getw (s);
=======
  struct peer *const peer = args->peer;  
  const bgp_size_t length = args->length;

  s = peer->ibuf;
  
#define BGP_MP_UNREACH_MIN_SIZE 3
  if ((length > STREAM_READABLE(s)) || (length <  BGP_MP_UNREACH_MIN_SIZE))
    return BGP_ATTR_PARSE_ERROR;
  
  afi = stream_getw (s);
>>>>>>> aee56745
  safi = stream_getc (s);

  if (stream_has_overrun(s))
    {
      zlog (peer->log, LOG_ERR,
                            "%s attribute length is %u -- should be at least 3",
                    map_direct(bgp_attr_name_map, BGP_ATTR_MP_UNREACH_NLRI).str,
                                                                       length) ;

      return bgp_attr_malformed (peer, BGP_ATTR_MP_UNREACH_NLRI, flag,
                                               BGP_NOTIFY_UPDATE_ATTR_LENG_ERR);
    } ;

  /* must have nrli_len, what is left of the attribute
   */
  nlri = stream_get_bytes_left(s, &nlri_len) ;  /* steps past   */

  if (nlri_len == 0)
    *mp_eor = true ;
  else if (safi != SAFI_MPLS_LABELED_VPN)
    {
      /* If the nlri are not valid, bgp_nlri_sanity_check() drops the session
       */
      ret = bgp_nlri_sanity_check (peer, afi, nlri, nlri_len);
      if (ret < 0)
        {
          zlog_info ("%s %s NLRI in MP_UNREACH_NLRI doesn't pass sanity check",
                            peer->host, map_direct(bgp_afi_name_map, afi).str) ;
          return BGP_ATTR_PARSE_ERROR ;
       }
    }

  /* Record the MP_UNREACH_NLRI
   */
  mp_withdraw->afi    = afi;
  mp_withdraw->safi   = safi;
  mp_withdraw->nlri   = nlri ;
  mp_withdraw->length = nlri_len ;

  return BGP_ATTR_PARSE_PROCEED ;
}

/* Extended Community attribute. */
static bgp_attr_parse_ret_t
<<<<<<< HEAD
bgp_attr_ext_communities (struct peer *peer, bgp_size_t length,
			                         struct attr *attr, u_char flag)
{
  if (!bgp_attr_flags_check(peer, BGP_ATTR_EXT_COMMUNITIES, flag))
    return bgp_attr_malformed (peer, BGP_ATTR_EXT_COMMUNITIES, flag,
                               BGP_NOTIFY_UPDATE_ATTR_FLAG_ERR);

  /* Basic length check. */
=======
bgp_attr_ext_communities (struct bgp_attr_parser_args *args)
{
  struct peer *const peer = args->peer;  
  struct attr *const attr = args->attr;  
  const bgp_size_t length = args->length;
  
>>>>>>> aee56745
  if (length == 0)
    {
      if (attr->extra)
        attr->extra->ecommunity = NULL;

      /* Empty extcomm doesn't seem to be invalid per se */
      return BGP_ATTR_PARSE_PROCEED;
    }

  (bgp_attr_extra_get (attr))->ecommunity =
    ecommunity_parse ((u_int8_t *)stream_get_pnt (peer->ibuf), length);
  /* XXX: fix ecommunity_parse to use stream API */
  stream_forward_getp (peer->ibuf, length);

  if (!attr->extra->ecommunity)
<<<<<<< HEAD
    return bgp_attr_malformed (peer, BGP_ATTR_EXT_COMMUNITIES, flag,
                                     BGP_NOTIFY_UPDATE_OPT_ATTR_ERR);

=======
    return bgp_attr_malformed (args,
                               BGP_NOTIFY_UPDATE_OPT_ATTR_ERR,
                               args->total);
  
>>>>>>> aee56745
  attr->flag |= ATTR_FLAG_BIT (BGP_ATTR_EXT_COMMUNITIES);

  return BGP_ATTR_PARSE_PROCEED;
}

/* BGP unknown attribute treatment. */
static bgp_attr_parse_ret_t
<<<<<<< HEAD
bgp_attr_unknown (struct peer *peer, struct attr *attr, u_char flag,
                                                 u_char type, bgp_size_t length)
=======
bgp_attr_unknown (struct bgp_attr_parser_args *args)
>>>>>>> aee56745
{
  struct transit *transit;
  struct attr_extra *attre;
<<<<<<< HEAD
  byte* raw_attr ;
  ulen  raw_len ;
=======
  struct peer *const peer = args->peer; 
  struct attr *const attr = args->attr;
  u_char *const startp = args->startp;
  const u_char type = args->type;
  const u_char flag = args->flags;  
  const bgp_size_t length = args->length;
  
>>>>>>> aee56745

  if (BGP_DEBUG (normal, NORMAL))
    zlog_debug ("%s Unknown attribute is received (type %d, length %d)",
	                                              peer->host, type, length);

  if (BGP_DEBUG (events, EVENTS))
    zlog (peer->log, LOG_DEBUG,
	  "Unknown attribute type %d length %d is received", type, length);

  /* Forward read pointer of input stream. */
  stream_forward_getp (peer->ibuf, length);

  /* If any of the mandatory well-known attributes are not recognized,
     then the Error Subcode is set to Unrecognized Well-known
     Attribute.  The Data field contains the unrecognized attribute
     (type, length and value). */
  if (! CHECK_FLAG (flag, BGP_ATTR_FLAG_OPTIONAL))
    {
<<<<<<< HEAD
      zlog (peer->log, LOG_ERR,
            "Unknown attribute type %d has flags 0x%x -- ie NOT Optional",
                                                                    type, flag);
      return bgp_attr_malformed (peer, type, flag,
                                       BGP_NOTIFY_UPDATE_UNREC_ATTR);
=======
      return bgp_attr_malformed (args,
                                 BGP_NOTIFY_UPDATE_UNREC_ATTR,
                                 args->total);
>>>>>>> aee56745
    }

  /* Unrecognized non-transitive optional attributes must be quietly
     ignored and not passed along to other BGP peers. */
  if (! CHECK_FLAG (flag, BGP_ATTR_FLAG_TRANS))
    return BGP_ATTR_PARSE_PROCEED;

  /* Get the address and total length of the attribute
   */
  raw_attr = bgp_attr_raw(peer, &raw_len) ;

  /* If a path with recognized transitive optional attribute is
     accepted and passed along to other BGP peers and the Partial bit
     in the Attribute Flags octet is set to 1 by some previous AS, it
     is not set back to 0 by the current AS.
   */
  SET_FLAG (raw_attr[0], BGP_ATTR_FLAG_PARTIAL);

  /* Store transitive attribute to the end of attr->transit.
   */
  if (! ((attre = bgp_attr_extra_get(attr))->transit) )
      attre->transit = XCALLOC (MTYPE_TRANSIT, sizeof (struct transit));

  transit = attre->transit;

  if (transit->val)
    transit->val = XREALLOC (MTYPE_TRANSIT_VAL, transit->val,
                                                     transit->length + raw_len);
  else
    transit->val = XMALLOC (MTYPE_TRANSIT_VAL, raw_len);

  memcpy (transit->val + transit->length, raw_attr, raw_len);
  transit->length += raw_len;

  return BGP_ATTR_PARSE_PROCEED;
}

/*------------------------------------------------------------------------------
 * Read attribute of update packet.
 *
 * This function is called from bgp_update() in bgpd.c.
 *
 * NB: expects the structures pointed to by:
 *
 *       attr
 *       mp_update
 *       mp_withdraw
 *
 *    to be zeroised on entry to this function.
 *
 * Any elements in attr or attr->extra will be internalised as they are set.
 * (So their reference counts will *not* be zero.)
 *
 * However, the attr object itself is NOT internalised.
 * (So its reference count will be zero.)
 *
 * The peer->ibuf stream is set so that the getp is the start of the attributes,
 * and the endp is the end of same.
 *
 * NB: uses the stream->startp.
 *
 * Returns: BGP_ATTR_PARSE_IGNORE    -- OK, ignoring one or more bad, but
 *                                      trivial, attributes
 *          BGP_ATTR_PARSE_PROCEED   -- all well
 *
 *          BGP_ATTR_PARSE_WITHDRAW  -- not good, but keep going, treating
 *                                      all prefixes as being withdrawn.
 *
 *          BGP_ATTR_PARSE_ERROR     -- not good at all: session dropped
 */
bgp_attr_parse_ret_t
bgp_attr_parse (struct peer *peer, struct attr *attr,
		struct bgp_nlri *mp_update, struct bgp_nlri *mp_withdraw,
		                                                   bool* mp_eor)
{
  bgp_attr_parse_ret_t aret;
  struct stream *s;
  ulen attr_count ;
  u_char seen[BGP_ATTR_BITMAP_SIZE];
  /* we need the as4_path only until we have synthesized the as_path with it */
  /* same goes for as4_aggregator */
  struct aspath *as4_path = NULL;
  as_t as4_aggregator = 0;
  struct in_addr as4_aggregator_addr = { 0 };

  /* Initialize bitmap. */
  memset (seen, 0, BGP_ATTR_BITMAP_SIZE);

  /* We are going to read size bytes of attributes from the current stream
   * position.
   */
  *mp_eor    = false ;
  attr_count = 0 ;

  aret    = BGP_ATTR_PARSE_PROCEED ;    /* So far, so good !    */

  s = BGP_INPUT(peer) ;
  while (stream_get_read_left(s) > 0)
    {
      bgp_attr_parse_ret_t ret ;
      ulen   header_length, length, attr_endp ;
      u_char flag ;
      u_char type ;

<<<<<<< HEAD
      ++attr_count ;

      /* Remember the start of the attribute -- used in bgp_attr_malformed()
       * and other error handling.
       */
      stream_set_startp(s, stream_get_getp(s)) ;

      /* Fetch attribute flag, type and length.
       *
       * Note that stream_getx() return zero if overrun the end.
       *
       * "The lower-order four bits of the Attribute Flags octet are
       * unused.  They MUST be zero when sent and MUST be ignored when
       * received."
       */
      flag = stream_getc (s) & 0xF0 ;
      type = stream_getc (s);

=======
      /* Fetch attribute flag and type. */
      startp = BGP_INPUT_PNT (peer);
      /* "The lower-order four bits of the Attribute Flags octet are
         unused.  They MUST be zero when sent and MUST be ignored when
         received." */
      flag = 0xF0 & stream_getc (BGP_INPUT (peer));
      type = stream_getc (BGP_INPUT (peer));

      /* Check whether Extended-Length applies and is in bounds */
      if (CHECK_FLAG (flag, BGP_ATTR_FLAG_EXTLEN)
          && ((endp - startp) < (BGP_ATTR_MIN_LEN + 1)))
	{
	  zlog (peer->log, LOG_WARNING, 
		"%s: Extended length set, but just %lu bytes of attr header",
		peer->host,
		(unsigned long) (endp - STREAM_PNT (BGP_INPUT (peer))));

	  bgp_notify_send (peer, 
			   BGP_NOTIFY_UPDATE_ERR, 
			   BGP_NOTIFY_UPDATE_ATTR_LENG_ERR);
	  return BGP_ATTR_PARSE_ERROR;
	}
      
      /* Check extended attribue length bit. */
>>>>>>> aee56745
      if (CHECK_FLAG (flag, BGP_ATTR_FLAG_EXTLEN))
        {
          header_length = 4 ;
          length = stream_getw (s);
        }
      else
        {
          header_length = 3 ;
          length = stream_getc (s);
        } ;

      /* Check whether attribute prefix and the length of the attribute body
       * are all within the total attribute size.
       *
       * Sets the s->endp to the end of the current attribute and saves the
       * end of all attributes in
       */
      attr_endp = stream_push_endp(s, length) ;
      if (stream_has_overrun(s))
	{
          ulen have = attr_endp - (ulen)stream_get_startp(s) ;

          if (have < header_length)
            zlog (peer->log, LOG_WARNING,
		"%s: broken BGP attribute [0x%x %u %u] have just %u octets for"
                                                            " attribute header",
                                         peer->host, flag, type, length, have) ;
          else
            zlog (peer->log, LOG_WARNING,
                "%s: broken BGP attribute [0x%x %u %u] have just %u octets for"
                                                              " attribute body",
                   peer->host, flag, type, length, (have - header_length)) ;

	  bgp_peer_down_error (peer, BGP_NOTIFY_UPDATE_ERR,
                                     BGP_NOTIFY_UPDATE_ATTR_LENG_ERR);

	  aret = BGP_ATTR_PARSE_ERROR;
          goto attr_parse_exit ;
        } ;

      /* If any attribute appears more than once in the UPDATE
       * message, then the Error Subcode is set to Malformed Attribute
       * List.
       */
      if (CHECK_BITMAP (seen, type))
	{
	  zlog (peer->log, LOG_WARNING,
		"%s: error BGP attribute type %s appears twice in a message",
	                  peer->host, map_direct(bgp_attr_name_map, type).str);

	  bgp_peer_down_error (peer, BGP_NOTIFY_UPDATE_ERR,
                                     BGP_NOTIFY_UPDATE_MAL_ATTR);

          aret = BGP_ATTR_PARSE_ERROR;
          goto attr_parse_exit ;
	}

      /* Set type to bitmap to check duplicate attribute.  `type' is
       * unsigned char so it never overflow bitmap range.
       */
      SET_BITMAP (seen, type);

<<<<<<< HEAD
      /* OK check attribute and store it's value.
       *
       * NB: have long ago discarded the unused flag bits.
       *
       *     can fetch up to length without running off the end of the stream.
       *
       * NB: if individual attribute parser returns BGP_ATTR_PARSE_PROCEED,
       *     then it is assumed that: (a) it will have read the entire
       *     attribute -- so getp == endp, and (b) no more -- so not overrun !
       */
      qassert((flag & 0x0F) == 0) ;
      qassert(stream_has_read_left(s, length)) ;
=======
      /* Overflow check. */
      attr_endp =  BGP_INPUT_PNT (peer) + length;

      if (attr_endp > endp)
	{
	  zlog (peer->log, LOG_WARNING, 
		"%s: BGP type %d length %d is too large, attribute total length is %d.  attr_endp is %p.  endp is %p", peer->host, type, length, size, attr_endp, endp);
	  bgp_notify_send (peer, 
			   BGP_NOTIFY_UPDATE_ERR, 
			   BGP_NOTIFY_UPDATE_ATTR_LENG_ERR);
	  return BGP_ATTR_PARSE_ERROR;
	}
	
        struct bgp_attr_parser_args attr_args = {
          .peer = peer,
          .length = length,
          .attr = attr,
          .type = type,
          .flags = flag,
          .startp = startp,
          .total = attr_endp - startp,
        };
      
	
      /* If any recognized attribute has Attribute Flags that conflict
         with the Attribute Type Code, then the Error Subcode is set to
         Attribute Flags Error.  The Data field contains the erroneous
         attribute (type, length and value). */
      if (bgp_attr_flag_invalid (&attr_args))
        return bgp_attr_malformed (&attr_args,
                                   BGP_NOTIFY_UPDATE_ATTR_FLAG_ERR,
                                   attr_args.total);
>>>>>>> aee56745

      switch (type)
	{
	case BGP_ATTR_ORIGIN:
<<<<<<< HEAD
	  ret = bgp_attr_origin (peer, length, attr, flag);
	  break;
	case BGP_ATTR_AS_PATH:
          ret = bgp_attr_aspath (peer, &attr->aspath, length, attr, flag,
                                                              BGP_ATTR_AS_PATH);
          break;
	case BGP_ATTR_AS4_PATH:
	  ret = bgp_attr_aspath (peer, &as4_path,     length, attr, flag,
                                                             BGP_ATTR_AS4_PATH);
	  break;
	case BGP_ATTR_NEXT_HOP:
	  ret = bgp_attr_nexthop (peer, length, attr, flag);
	  break;
	case BGP_ATTR_MULTI_EXIT_DISC:
	  ret = bgp_attr_med (peer, length, attr, flag);
	  break;
	case BGP_ATTR_LOCAL_PREF:
	  ret = bgp_attr_local_pref (peer, length, attr, flag);
	  break;
	case BGP_ATTR_ATOMIC_AGGREGATE:
	  ret = bgp_attr_atomic (peer, length, attr, flag);
	  break;
	case BGP_ATTR_AGGREGATOR:
	  ret = bgp_attr_aggregator (peer, length, attr, flag);
	  break;
	case BGP_ATTR_AS4_AGGREGATOR:
	  ret = bgp_attr_as4_aggregator (peer, length, attr, flag,
	                                                  &as4_aggregator,
	                                                  &as4_aggregator_addr);
	  break;
	case BGP_ATTR_COMMUNITIES:
	  ret = bgp_attr_community (peer, length, attr, flag);
	  break;
	case BGP_ATTR_ORIGINATOR_ID:
	  ret = bgp_attr_originator_id (peer, length, attr, flag);
	  break;
	case BGP_ATTR_CLUSTER_LIST:
	  ret = bgp_attr_cluster_list (peer, length, attr, flag);
	  break;
	case BGP_ATTR_MP_REACH_NLRI:
	  ret = bgp_mp_reach_parse (peer, length, attr, flag, mp_update);
	  break;
	case BGP_ATTR_MP_UNREACH_NLRI:
	  ret = bgp_mp_unreach_parse (peer, length, flag, mp_withdraw, mp_eor);
	  break;
	case BGP_ATTR_EXT_COMMUNITIES:
	  ret = bgp_attr_ext_communities (peer, length, attr, flag);
	  break;
	default:
	  ret = bgp_attr_unknown (peer, attr, flag, type, length);
=======
	  ret = bgp_attr_origin (&attr_args);
	  break;
	case BGP_ATTR_AS_PATH:
	  ret = bgp_attr_aspath (&attr_args);
	  break;
	case BGP_ATTR_AS4_PATH:
	  ret = bgp_attr_as4_path (&attr_args, &as4_path);
	  break;
	case BGP_ATTR_NEXT_HOP:	
	  ret = bgp_attr_nexthop (&attr_args);
	  break;
	case BGP_ATTR_MULTI_EXIT_DISC:
	  ret = bgp_attr_med (&attr_args);
	  break;
	case BGP_ATTR_LOCAL_PREF:
	  ret = bgp_attr_local_pref (&attr_args);
	  break;
	case BGP_ATTR_ATOMIC_AGGREGATE:
	  ret = bgp_attr_atomic (&attr_args);
	  break;
	case BGP_ATTR_AGGREGATOR:
	  ret = bgp_attr_aggregator (&attr_args);
	  break;
	case BGP_ATTR_AS4_AGGREGATOR:
	  ret = bgp_attr_as4_aggregator (&attr_args,
	                                 &as4_aggregator,
	                                 &as4_aggregator_addr);
	  break;
	case BGP_ATTR_COMMUNITIES:
	  ret = bgp_attr_community (&attr_args);
	  break;
	case BGP_ATTR_ORIGINATOR_ID:
	  ret = bgp_attr_originator_id (&attr_args);
	  break;
	case BGP_ATTR_CLUSTER_LIST:
	  ret = bgp_attr_cluster_list (&attr_args);
	  break;
	case BGP_ATTR_MP_REACH_NLRI:
	  ret = bgp_mp_reach_parse (&attr_args, mp_update);
	  break;
	case BGP_ATTR_MP_UNREACH_NLRI:
	  ret = bgp_mp_unreach_parse (&attr_args, mp_withdraw);
	  break;
	case BGP_ATTR_EXT_COMMUNITIES:
	  ret = bgp_attr_ext_communities (&attr_args);
	  break;
	default:
	  ret = bgp_attr_unknown (&attr_args);
>>>>>>> aee56745
	  break;
	}

      /* Restore the end of all attributes, and check that has read all of
       * the attribute.
       *
       * If individual attribute parser returns BGP_ATTR_PARSE_PROCEED, and
       * has not exactly read the attribute, then we have a potentially serious
       * internal error !!
       *
       * NB: in any case, the getp is now set to the end of the attribute we
       *     just dealt with, and the endp is the end of all attributes.
       */
      if (!stream_pop_endp(s, attr_endp))
        {
          if (ret == BGP_ATTR_PARSE_PROCEED)
            ret = bgp_attr_over_or_underrun(peer, type, length) ;

          stream_clear_overrun(s) ;     /* in case continuing   */
        } ;

      /* Now decide what to do with the return code
       */
      switch (ret)
        {
          case BGP_ATTR_PARSE_PROCEED:
            break ;

          /* If we have chosen to ignore an error in a trivial attribute
           */
          case BGP_ATTR_PARSE_IGNORE:
            zlog (peer->log, LOG_WARNING,
                  "%s: Attribute %s invalid, but trivial -- ignoring it",
                  peer->host,
                  map_direct(bgp_attr_name_map, type).str);

            if (aret == BGP_ATTR_PARSE_PROCEED)
              aret = BGP_ATTR_PARSE_IGNORE ;    /* promote      */
            break ;

          /* If soft-ish error, turn into withdraw
           */
          case BGP_ATTR_PARSE_WITHDRAW:
            zlog (peer->log, LOG_WARNING,
                  "%s: Attribute %s invalid -- treating update as withdrawal",
                  peer->host,
                  map_direct(bgp_attr_name_map, type).str);

            aret = ret ;                        /* promote      */
            break ;

          /* Hard error occurred: drop the session and exit immediately.
           *
           * NB: may (well) already have downed the peer, in which case the
           *     bgp_peer_down_error() here is redundant -- but does no harm !
           */
          case BGP_ATTR_PARSE_ERROR:
          default:
            zlog (peer->log, LOG_WARNING,
                  "%s: Attribute %s invalid -- session drop",
                  peer->host,
                  map_direct(bgp_attr_name_map, type).str);

            bgp_peer_down_error (peer, BGP_NOTIFY_UPDATE_ERR,
                                       BGP_NOTIFY_UPDATE_MAL_ATTR);

            aret = BGP_ATTR_PARSE_ERROR ;
            goto attr_parse_exit ;
        } ;
    } ;

  /* We have finished parsing the attributes.  Any further bgp_attr_malformed()
   * will not refer to a specific attribute, but in any case cannot -- so we
   * set s->startp to the absolute limit -- see bgp_attr_raw().
   *
   * At this point ret == BGP_ATTR_PARSE_PROCEED
   *                   or BGP_ATTR_PARSE_IGNORE if last attribute parsed
   *                                               just happened to be so.
   */
  stream_set_startp(s, stream_get_endp(s)) ;

  /* At this place we can see whether we got AS4_PATH and/or
   * AS4_AGGREGATOR from a 16Bit peer and act accordingly.
   * We can not do this before we've read all attributes because
   * the as4 handling does not say whether AS4_PATH has to be sent
   * after AS_PATH or not - and when AS4_AGGREGATOR will be send
   * in relationship to AGGREGATOR.
   *
   * So, to be defensive, we are not relying on any order and read
   * all attributes first, including these 32bit ones, and now,
   * afterwards, we look what and if something is to be done for as4.
   */
<<<<<<< HEAD
  if (!PEER_CAP_AS4_USE(peer))
=======
  if (bgp_attr_munge_as4_attrs (peer, attr, as4_path,
                                as4_aggregator, &as4_aggregator_addr))
>>>>>>> aee56745
    {
      bgp_attr_parse_ret_t ret ;

      /* NB: must deal with AS4_AGGREGATOR first, in case that returns
       *     BGP_ATTR_PARSE_IGNORE -- which means ignore it *and* and AS4_PATH.
       *
       *     In this case BGP_ATTR_PARSE_IGNORE does not signal an *error*,
       *     so we do not set "ignored" on the strength of it.
       */
      ret = bgp_attr_munge_as4_aggr (peer, attr, as4_aggregator,
                                                 &as4_aggregator_addr) ;

      if (ret == BGP_ATTR_PARSE_PROCEED)
        ret = bgp_attr_munge_as4_path (peer, attr, as4_path) ;

      switch (ret)
        {
          case BGP_ATTR_PARSE_PROCEED:
          case BGP_ATTR_PARSE_IGNORE:
            break ;

          case BGP_ATTR_PARSE_WITHDRAW:
            aret = ret ;
            break ;

          case BGP_ATTR_PARSE_ERROR:
          default:
            aret = BGP_ATTR_PARSE_ERROR ;
            goto attr_parse_exit ;
        } ;
    } ;

  /* Finally do the checks on the aspath we did not do yet
   * because we waited for a potentially synthesized aspath.
   */
  if (attr->flag & (ATTR_FLAG_BIT(BGP_ATTR_AS_PATH)))
    {
<<<<<<< HEAD
      bgp_attr_parse_ret_t ret ;

      ret = bgp_attr_aspath_check (peer, attr);

      switch (ret)
        {
          case BGP_ATTR_PARSE_PROCEED:
            break ;

          case BGP_ATTR_PARSE_IGNORE:
            if (aret == BGP_ATTR_PARSE_PROCEED)
              aret = ret ;
            break ;

          case BGP_ATTR_PARSE_WITHDRAW:
            aret = ret ;
            break ;

          case BGP_ATTR_PARSE_ERROR:
          default:
            aret = BGP_ATTR_PARSE_ERROR ;
            goto attr_parse_exit ;
        } ;
    } ;
=======
      ret = bgp_attr_aspath_check (peer, attr);
      if (ret != BGP_ATTR_PARSE_PROCEED)
	return ret;
    }
>>>>>>> aee56745

  /* Finally intern unknown attribute. */
  if (attr->extra && attr->extra->transit)
    attr->extra->transit = transit_intern (attr->extra->transit);

  /* Done everything we are going to do -- return the result.
   *
   * We are done with any AS4_PATH or AS4_AGGREGATOR, and do not hold on to
   * those -- though their (temporary) existence is recorded in the attr->flag.
   * Any values we wanted from those attributes have by now been integrated
   * into the AS_PATH and the AGGREGATOR attributes.
   *
   * NB: for all returns other than BGP_ATTR_PARSE_ERROR, will have eaten all
   *     attributes and the s->getp should be at the current s->endp.
   *
   *     We stop immediately on BGP_ATTR_PARSE_ERROR, so s->getp may be
   *     almost anywhere.
   *
   *     If we had a BGP_ATTR_PARSE_IGNORE, then we have done that already, but
   *     return BGP_ATTR_PARSE_IGNORE for information.
   *
   * mp_eor is set false to start with, and...
   *        ...set true iff get a valid empty BGP_ATTR_MP_UNREACH_NLRI
   *
   * Here we force mp_eor false if we have anything other than 1 attribute,
   * or if everything is not perfect.
   */
 attr_parse_exit:

  if (as4_path != NULL)
    aspath_unintern (&as4_path);

  if ((attr_count != 1) || (aret != BGP_ATTR_PARSE_PROCEED))
    *mp_eor = false ;

  return aret ;
} ;

/* Well-known attribute check. */
extern int
bgp_attr_check (struct peer *peer, struct attr *attr, bool with_next_hop)
{
  bool    first ;
  uint8_t type ;

  uint32_t flags = ATTR_FLAG_BIT (BGP_ATTR_ORIGIN)  |
                   ATTR_FLAG_BIT (BGP_ATTR_AS_PATH) ;

  if (with_next_hop)
    flags |= ATTR_FLAG_BIT (BGP_ATTR_NEXT_HOP) ;

  if (peer_sort (peer) == BGP_PEER_IBGP)
    flags |= ATTR_FLAG_BIT (BGP_ATTR_LOCAL_PREF) ;

  if ((attr->flag & flags) == flags)
    return BGP_ATTR_PARSE_PROCEED ;

  /* Set flags to '1' where we have a *missing* attribute
   */
  flags = (attr->flag & flags) ^ flags ;

  first = true ;
  type  = 1 ;
  while (flags != 0)
    {
      if (flags & 1)
        {
          zlog (peer->log, LOG_WARNING, "%s Missing well-known attribute %s.",
                           peer->host, map_direct(bgp_attr_name_map, type).str);
          if (first)
            bgp_peer_down_error_with_data (peer, BGP_NOTIFY_UPDATE_ERR,
                                                 BGP_NOTIFY_UPDATE_MISS_ATTR,
                                                 &type, 1);
          first = false ;
        } ;

      flags >>= 1 ;
      ++type ;
    } ;

  qassert(flags == 0) ;

  return BGP_ATTR_PARSE_ERROR ;
}

/* Make attribute packet. */
bgp_size_t
bgp_packet_attribute (struct bgp *bgp, struct peer *peer,
		      struct stream *s, struct attr *attr, struct prefix *p,
		      afi_t afi, safi_t safi, struct peer *from,
		      struct prefix_rd *prd, u_char *tag)
{
  size_t cp;
  size_t aspath_sizep;
  struct aspath *aspath;
  int send_as4_path = 0;
  int send_as4_aggregator = 0;
  int use32bit = PEER_CAP_AS4_USE(peer) ;
  bgp_peer_sort_t sort ;

  if (! bgp)
    bgp = bgp_get_default ();

  /* Remember current pointer. */
  cp = stream_get_endp (s);

  /* Origin attribute. */
  stream_putc (s, BGP_ATTR_FLAG_TRANS);
  stream_putc (s, BGP_ATTR_ORIGIN);
  stream_putc (s, 1);
  stream_putc (s, attr->origin);

  /* AS path attribute. */

  /* If remote-peer is EBGP */
  sort = peer_sort(peer) ;

  if (sort == BGP_PEER_EBGP
      && (! CHECK_FLAG (peer->af_flags[afi][safi], PEER_FLAG_AS_PATH_UNCHANGED)
	  || attr->aspath->segments == NULL)
      && (! CHECK_FLAG (peer->af_flags[afi][safi], PEER_FLAG_RSERVER_CLIENT)))
    {
      aspath = aspath_dup (attr->aspath);

      if (CHECK_FLAG(bgp->config, BGP_CONFIG_CONFEDERATION))
	{
	  /* Strip the confed info, and then stuff our path CONFED_ID
	     on the front */
	  aspath = aspath_delete_confed_seq (aspath);
	  aspath = aspath_add_seq (aspath, bgp->confed_id);
	}
      else
	{
	  aspath = aspath_add_seq (aspath, peer->local_as);
	  if (peer->change_local_as)
	    aspath = aspath_add_seq (aspath, peer->change_local_as);
	}
    }
  else if (sort == BGP_PEER_CONFED)
    {
      /* A confed member, so we need to do the AS_CONFED_SEQUENCE thing */
      aspath = aspath_dup (attr->aspath);
      aspath = aspath_add_confed_seq (aspath, peer->local_as);
    }
  else
    aspath = attr->aspath;

  /* If peer is not AS4 capable, then:
   * - send the created AS_PATH out as AS4_PATH (optional, transitive),
   *   but ensure that no AS_CONFED_SEQUENCE and AS_CONFED_SET path segment
   *   types are in it (i.e. exclude them if they are there)
   *   AND do this only if there is at least one asnum > 65535 in the path!
   * - send an AS_PATH out, but put 16Bit ASnums in it, not 32bit, and change
   *   all ASnums > 65535 to BGP_AS_TRANS
   */

  stream_putc (s, BGP_ATTR_FLAG_TRANS|BGP_ATTR_FLAG_EXTLEN);
  stream_putc (s, BGP_ATTR_AS_PATH);
  aspath_sizep = stream_get_endp (s);
  stream_putw (s, 0);
  stream_putw_at (s, aspath_sizep, aspath_put (s, aspath, use32bit));

  /* OLD session may need NEW_AS_PATH sent, if there are 4-byte ASNs
   * in the path
   */
  if (!use32bit && aspath_has_as4 (aspath))
      send_as4_path = 1; /* we'll do this later, at the correct place */

  /* Nexthop attribute. */
  if (attr->flag & ATTR_FLAG_BIT (BGP_ATTR_NEXT_HOP) && afi == AFI_IP)
    {
      stream_putc (s, BGP_ATTR_FLAG_TRANS);
      stream_putc (s, BGP_ATTR_NEXT_HOP);
      stream_putc (s, 4);
      if (safi == SAFI_MPLS_VPN)
	{
	  if (attr->nexthop.s_addr == 0)
	    stream_put_ipv4 (s, peer->nexthop.v4.s_addr);
	  else
	    stream_put_ipv4 (s, attr->nexthop.s_addr);
	}
      else
	stream_put_ipv4 (s, attr->nexthop.s_addr);
    }

  /* MED attribute. */
  if (attr->flag & ATTR_FLAG_BIT (BGP_ATTR_MULTI_EXIT_DISC))
    {
      stream_putc (s, BGP_ATTR_FLAG_OPTIONAL);
      stream_putc (s, BGP_ATTR_MULTI_EXIT_DISC);
      stream_putc (s, 4);
      stream_putl (s, attr->med);
    }

  /* Local preference. */
  if ((sort == BGP_PEER_IBGP) || (sort == BGP_PEER_CONFED))
    {
      stream_putc (s, BGP_ATTR_FLAG_TRANS);
      stream_putc (s, BGP_ATTR_LOCAL_PREF);
      stream_putc (s, 4);
      stream_putl (s, attr->local_pref);
    }

  /* Atomic aggregate. */
  if (attr->flag & ATTR_FLAG_BIT (BGP_ATTR_ATOMIC_AGGREGATE))
    {
      stream_putc (s, BGP_ATTR_FLAG_TRANS);
      stream_putc (s, BGP_ATTR_ATOMIC_AGGREGATE);
      stream_putc (s, 0);
    }

  /* Aggregator. */
  if (attr->flag & ATTR_FLAG_BIT (BGP_ATTR_AGGREGATOR))
    {
      assert (attr->extra);

      /* Common to BGP_ATTR_AGGREGATOR, regardless of ASN size */
      stream_putc (s, BGP_ATTR_FLAG_OPTIONAL|BGP_ATTR_FLAG_TRANS);
      stream_putc (s, BGP_ATTR_AGGREGATOR);

      if (use32bit)
        {
          /* AS4 capable peer */
          stream_putc (s, 8);
          stream_putl (s, attr->extra->aggregator_as);
        }
      else
        {
          /* 2-byte AS peer */
          stream_putc (s, 6);

          /* Is ASN representable in 2-bytes? Or must AS_TRANS be used? */
          if ( attr->extra->aggregator_as > 65535 )
            {
              stream_putw (s, BGP_AS_TRANS);

              /* we have to send AS4_AGGREGATOR, too.
               * we'll do that later in order to send attributes in ascending
               * order.
               */
              send_as4_aggregator = 1;
            }
          else
            stream_putw (s, (u_int16_t) attr->extra->aggregator_as);
        }
      stream_put_ipv4 (s, attr->extra->aggregator_addr.s_addr);
    }

  /* Community attribute. */
  if (CHECK_FLAG (peer->af_flags[afi][safi], PEER_FLAG_SEND_COMMUNITY)
      && (attr->flag & ATTR_FLAG_BIT (BGP_ATTR_COMMUNITIES)))
    {
      if (attr->community->size * 4 > 255)
	{
	  stream_putc (s, BGP_ATTR_FLAG_OPTIONAL | BGP_ATTR_FLAG_TRANS
	                                         | BGP_ATTR_FLAG_EXTLEN);
	  stream_putc (s, BGP_ATTR_COMMUNITIES);
	  stream_putw (s, attr->community->size * 4);
	}
      else
	{
	  stream_putc (s, BGP_ATTR_FLAG_OPTIONAL | BGP_ATTR_FLAG_TRANS);
	  stream_putc (s, BGP_ATTR_COMMUNITIES);
	  stream_putc (s, attr->community->size * 4);
	}
      stream_put (s, attr->community->val, attr->community->size * 4);
    }

  /* Route Reflector. */
  if ( (sort == BGP_PEER_IBGP) && (from != NULL)
                               && (peer_sort (from) == BGP_PEER_IBGP) )
    {
      /* Originator ID. */
      stream_putc (s, BGP_ATTR_FLAG_OPTIONAL);
      stream_putc (s, BGP_ATTR_ORIGINATOR_ID);
      stream_putc (s, 4);

      if (attr->flag & ATTR_FLAG_BIT(BGP_ATTR_ORIGINATOR_ID))
	stream_put_in_addr (s, &attr->extra->originator_id);
      else
        stream_put_in_addr (s, &from->remote_id);

      /* Cluster list. */
      stream_putc (s, BGP_ATTR_FLAG_OPTIONAL);
      stream_putc (s, BGP_ATTR_CLUSTER_LIST);

      if (attr->extra && attr->extra->cluster)
	{
	  stream_putc (s, attr->extra->cluster->length + 4);
	  /* If this peer configuration's parent BGP has cluster_id. */
	  if (bgp->config & BGP_CONFIG_CLUSTER_ID)
	    stream_put_in_addr (s, &bgp->cluster_id);
	  else
	    stream_put_in_addr (s, &bgp->router_id);
	  stream_put (s, attr->extra->cluster->list,
	              attr->extra->cluster->length);
	}
      else
	{
	  stream_putc (s, 4);
	  /* If this peer configuration's parent BGP has cluster_id. */
	  if (bgp->config & BGP_CONFIG_CLUSTER_ID)
	    stream_put_in_addr (s, &bgp->cluster_id);
	  else
	    stream_put_in_addr (s, &bgp->router_id);
	}
    }

#ifdef HAVE_IPV6
  /* If p is IPv6 address put it into attribute. */
  if (p->family == AF_INET6)
    {
      unsigned long sizep;
      struct attr_extra *attre = attr->extra;

      assert (attr->extra);

      stream_putc (s, BGP_ATTR_FLAG_OPTIONAL);
      stream_putc (s, BGP_ATTR_MP_REACH_NLRI);
      sizep = stream_get_endp (s);
      stream_putc (s, 0);	/* Marker: Attribute length. */
      stream_putw (s, AFI_IP6);	/* AFI */
      stream_putc (s, safi);	/* SAFI */

      stream_putc (s, attre->mp_nexthop_len);

      if (attre->mp_nexthop_len == 16)
	stream_put (s, &attre->mp_nexthop_global, 16);
      else if (attre->mp_nexthop_len == 32)
	{
	  stream_put (s, &attre->mp_nexthop_global, 16);
	  stream_put (s, &attre->mp_nexthop_local, 16);
	}

      /* SNPA */
      stream_putc (s, 0);

      /* Prefix write. */
      stream_put_prefix (s, p);

      /* Set MP attribute length. */
      stream_putc_at (s, sizep, (stream_get_endp (s) - sizep) - 1);
    }
#endif /* HAVE_IPV6 */

  if (p->family == AF_INET && safi == SAFI_MULTICAST)
    {
      unsigned long sizep;

      stream_putc (s, BGP_ATTR_FLAG_OPTIONAL);
      stream_putc (s, BGP_ATTR_MP_REACH_NLRI);
      sizep = stream_get_endp (s);
      stream_putc (s, 0);	/* Marker: Attribute Length. */
      stream_putw (s, AFI_IP);	/* AFI */
      stream_putc (s, SAFI_MULTICAST);	/* SAFI */

      stream_putc (s, 4);
      stream_put_ipv4 (s, attr->nexthop.s_addr);

      /* SNPA */
      stream_putc (s, 0);

      /* Prefix write. */
      stream_put_prefix (s, p);

      /* Set MP attribute length. */
      stream_putc_at (s, sizep, (stream_get_endp (s) - sizep) - 1);
    }

  if (p->family == AF_INET && safi == SAFI_MPLS_VPN)
    {
      unsigned long sizep;

      stream_putc (s, BGP_ATTR_FLAG_OPTIONAL);
      stream_putc (s, BGP_ATTR_MP_REACH_NLRI);
      sizep = stream_get_endp (s);
      stream_putc (s, 0);	/* Length of this attribute. */
      stream_putw (s, AFI_IP);	/* AFI */
      stream_putc (s, SAFI_MPLS_LABELED_VPN);	/* SAFI */

      stream_putc (s, 12);
      stream_putl (s, 0);
      stream_putl (s, 0);
      stream_put (s, &attr->extra->mp_nexthop_global_in, 4);

      /* SNPA */
      stream_putc (s, 0);

      /* Tag, RD, Prefix write. */
      stream_putc (s, p->prefixlen + 88);
      stream_put (s, tag, 3);
      stream_put (s, prd->val, 8);
      stream_put (s, &p->u.prefix, PSIZE (p->prefixlen));

      /* Set MP attribute length. */
      stream_putc_at (s, sizep, (stream_get_endp (s) - sizep) - 1);
    }

  /* Extended Communities attribute. */
  if (CHECK_FLAG (peer->af_flags[afi][safi], PEER_FLAG_SEND_EXT_COMMUNITY)
      && (attr->flag & ATTR_FLAG_BIT (BGP_ATTR_EXT_COMMUNITIES)))
    {
      struct attr_extra *attre = attr->extra;

      assert (attre);

      if ((sort == BGP_PEER_IBGP) || (sort == BGP_PEER_CONFED))
	{
	  if (attre->ecommunity->size * 8 > 255)
	    {
	      stream_putc (s, BGP_ATTR_FLAG_OPTIONAL | BGP_ATTR_FLAG_TRANS
	                                             | BGP_ATTR_FLAG_EXTLEN);
	      stream_putc (s, BGP_ATTR_EXT_COMMUNITIES);
	      stream_putw (s, attre->ecommunity->size * 8);
	    }
	  else
	    {
	      stream_putc (s, BGP_ATTR_FLAG_OPTIONAL | BGP_ATTR_FLAG_TRANS);
	      stream_putc (s, BGP_ATTR_EXT_COMMUNITIES);
	      stream_putc (s, attre->ecommunity->size * 8);
	    }
	  stream_put (s, attre->ecommunity->val, attre->ecommunity->size * 8);
	}
      else
	{
	  u_int8_t *pnt;
	  int tbit;
	  int ecom_tr_size = 0;
	  int i;

	  for (i = 0; i < attre->ecommunity->size; i++)
	    {
	      pnt = attre->ecommunity->val + (i * 8);
	      tbit = *pnt;

	      if (CHECK_FLAG (tbit, ECOMMUNITY_FLAG_NON_TRANSITIVE))
		continue;

	      ecom_tr_size++;
	    }

	  if (ecom_tr_size)
	    {
	      if (ecom_tr_size * 8 > 255)
		{
		  stream_putc (s, BGP_ATTR_FLAG_OPTIONAL | BGP_ATTR_FLAG_TRANS
		                                         | BGP_ATTR_FLAG_EXTLEN);
		  stream_putc (s, BGP_ATTR_EXT_COMMUNITIES);
		  stream_putw (s, ecom_tr_size * 8);
		}
	      else
		{
		  stream_putc (s, BGP_ATTR_FLAG_OPTIONAL | BGP_ATTR_FLAG_TRANS);
		  stream_putc (s, BGP_ATTR_EXT_COMMUNITIES);
		  stream_putc (s, ecom_tr_size * 8);
		}

	      for (i = 0; i < attre->ecommunity->size; i++)
		{
		  pnt = attre->ecommunity->val + (i * 8);
		  tbit = *pnt;

		  if (CHECK_FLAG (tbit, ECOMMUNITY_FLAG_NON_TRANSITIVE))
		    continue;

		  stream_put (s, pnt, 8);
		}
	    }
	}
    }

  if ( send_as4_path )
    {
      /* If the peer is NOT As4 capable, AND */
      /* there are ASnums > 65535 in path  THEN
       * give out AS4_PATH */

      /* Get rid of all AS_CONFED_SEQUENCE and AS_CONFED_SET
       * path segments!
       * Hm, I wonder...  confederation things *should* only be at
       * the beginning of an aspath, right?  Then we should use
       * aspath_delete_confed_seq for this, because it is already
       * there! (JK)
       * Folks, talk to me: what is reasonable here!?
       */
      aspath = aspath_delete_confed_seq (aspath);

      stream_putc (s, BGP_ATTR_FLAG_TRANS  |BGP_ATTR_FLAG_OPTIONAL
                                           | BGP_ATTR_FLAG_EXTLEN);
      stream_putc (s, BGP_ATTR_AS4_PATH);
      aspath_sizep = stream_get_endp (s);
      stream_putw (s, 0);
      stream_putw_at (s, aspath_sizep, aspath_put (s, aspath, 1));
    }

  if (aspath != attr->aspath)
    aspath_free (aspath);

  if ( send_as4_aggregator )
    {
      assert (attr->extra);

      /* send AS4_AGGREGATOR, at this place */
      /* this section of code moved here in order to ensure the correct
       * *ascending* order of attributes
       */
      stream_putc (s, BGP_ATTR_FLAG_OPTIONAL|BGP_ATTR_FLAG_TRANS);
      stream_putc (s, BGP_ATTR_AS4_AGGREGATOR);
      stream_putc (s, 8);
      stream_putl (s, attr->extra->aggregator_as);
      stream_put_ipv4 (s, attr->extra->aggregator_addr.s_addr);
    }

  /* Unknown transit attribute. */
  if (attr->extra && attr->extra->transit)
    stream_put (s, attr->extra->transit->val, attr->extra->transit->length);

  /* Return total size of attribute. */
  return stream_get_endp (s) - cp;
}

bgp_size_t
bgp_packet_withdraw (struct peer *peer, struct stream *s, struct prefix *p,
		     afi_t afi, safi_t safi, struct prefix_rd *prd,
		     u_char *tag)
{
  unsigned long cp;
  unsigned long attrlen_pnt;
  bgp_size_t size;

  cp = stream_get_endp (s);

  stream_putc (s, BGP_ATTR_FLAG_OPTIONAL);
  stream_putc (s, BGP_ATTR_MP_UNREACH_NLRI);

  attrlen_pnt = stream_get_endp (s);
  stream_putc (s, 0);		/* Length of this attribute. */

  stream_putw (s, family2afi (p->family));

  if (safi == SAFI_MPLS_VPN)
    {
      /* SAFI */
      stream_putc (s, SAFI_MPLS_LABELED_VPN);

      /* prefix. */
      stream_putc (s, p->prefixlen + 88);
      stream_put (s, tag, 3);
      stream_put (s, prd->val, 8);
      stream_put (s, &p->u.prefix, PSIZE (p->prefixlen));
    }
  else
    {
      /* SAFI */
      stream_putc (s, safi);

      /* prefix */
      stream_put_prefix (s, p);
    }

  /* Set MP attribute length. */
  size = stream_get_endp (s) - attrlen_pnt - 1;
  stream_putc_at (s, attrlen_pnt, size);

  return stream_get_endp (s) - cp;
}

/* Initialization of attribute. */
void
bgp_attr_init (void)
{
  aspath_init ();
  attrhash_init ();
  community_init ();
  ecommunity_init ();
  cluster_init ();
  transit_init ();
}

void
bgp_attr_finish (void)
{
  aspath_finish ();
  attrhash_finish ();
  community_finish ();
  ecommunity_finish ();
  cluster_finish ();
  transit_finish ();
}

/* Make attribute packet. */
void
bgp_dump_routes_attr (struct stream *s, struct attr *attr,
                      struct prefix *prefix)
{
  unsigned long cp;
  unsigned long len;
  size_t aspath_lenp;
  struct aspath *aspath;

  /* Remember current pointer. */
  cp = stream_get_endp (s);

  /* Place holder of length. */
  stream_putw (s, 0);

  /* Origin attribute. */
  stream_putc (s, BGP_ATTR_FLAG_TRANS);
  stream_putc (s, BGP_ATTR_ORIGIN);
  stream_putc (s, 1);
  stream_putc (s, attr->origin);

  aspath = attr->aspath;

  stream_putc (s, BGP_ATTR_FLAG_TRANS|BGP_ATTR_FLAG_EXTLEN);
  stream_putc (s, BGP_ATTR_AS_PATH);
  aspath_lenp = stream_get_endp (s);
  stream_putw (s, 0);

  stream_putw_at (s, aspath_lenp, aspath_put (s, aspath, 1));

  /* Nexthop attribute. */
  /* If it's an IPv6 prefix, don't dump the IPv4 nexthop to save space */
  if(prefix != NULL
#ifdef HAVE_IPV6
     && prefix->family != AF_INET6
#endif /* HAVE_IPV6 */
     )
    {
      stream_putc (s, BGP_ATTR_FLAG_TRANS);
      stream_putc (s, BGP_ATTR_NEXT_HOP);
      stream_putc (s, 4);
      stream_put_ipv4 (s, attr->nexthop.s_addr);
    }

  /* MED attribute. */
  if (attr->flag & ATTR_FLAG_BIT (BGP_ATTR_MULTI_EXIT_DISC))
    {
      stream_putc (s, BGP_ATTR_FLAG_OPTIONAL);
      stream_putc (s, BGP_ATTR_MULTI_EXIT_DISC);
      stream_putc (s, 4);
      stream_putl (s, attr->med);
    }

  /* Local preference. */
  if (attr->flag & ATTR_FLAG_BIT (BGP_ATTR_LOCAL_PREF))
    {
      stream_putc (s, BGP_ATTR_FLAG_TRANS);
      stream_putc (s, BGP_ATTR_LOCAL_PREF);
      stream_putc (s, 4);
      stream_putl (s, attr->local_pref);
    }

  /* Atomic aggregate. */
  if (attr->flag & ATTR_FLAG_BIT (BGP_ATTR_ATOMIC_AGGREGATE))
    {
      stream_putc (s, BGP_ATTR_FLAG_TRANS);
      stream_putc (s, BGP_ATTR_ATOMIC_AGGREGATE);
      stream_putc (s, 0);
    }

  /* Aggregator. */
  if (attr->flag & ATTR_FLAG_BIT (BGP_ATTR_AGGREGATOR))
    {
      assert (attr->extra);
      stream_putc (s, BGP_ATTR_FLAG_OPTIONAL | BGP_ATTR_FLAG_TRANS);
      stream_putc (s, BGP_ATTR_AGGREGATOR);
      stream_putc (s, 8);
      stream_putl (s, attr->extra->aggregator_as);
      stream_put_ipv4 (s, attr->extra->aggregator_addr.s_addr);
    }

  /* Community attribute. */
  if (attr->flag & ATTR_FLAG_BIT (BGP_ATTR_COMMUNITIES))
    {
      if (attr->community->size * 4 > 255)
	{
	  stream_putc (s, BGP_ATTR_FLAG_OPTIONAL | BGP_ATTR_FLAG_TRANS
	                                         | BGP_ATTR_FLAG_EXTLEN);
	  stream_putc (s, BGP_ATTR_COMMUNITIES);
	  stream_putw (s, attr->community->size * 4);
	}
      else
	{
	  stream_putc (s, BGP_ATTR_FLAG_OPTIONAL|BGP_ATTR_FLAG_TRANS);
	  stream_putc (s, BGP_ATTR_COMMUNITIES);
	  stream_putc (s, attr->community->size * 4);
	}
      stream_put (s, attr->community->val, attr->community->size * 4);
    }

#ifdef HAVE_IPV6
  /* Add a MP_NLRI attribute to dump the IPv6 next hop */
  if (prefix != NULL && prefix->family == AF_INET6 && attr->extra &&
     (attr->extra->mp_nexthop_len == 16 || attr->extra->mp_nexthop_len == 32) )
    {
      int sizep;
      struct attr_extra *attre = attr->extra;

      stream_putc(s, BGP_ATTR_FLAG_OPTIONAL);
      stream_putc(s, BGP_ATTR_MP_REACH_NLRI);
      sizep = stream_get_endp (s);

      /* MP header */
      stream_putc (s, 0);		/* Marker: Attribute length. */
      stream_putw(s, AFI_IP6);		/* AFI */
      stream_putc(s, SAFI_UNICAST);	/* SAFI */

      /* Next hop */
      stream_putc(s, attre->mp_nexthop_len);
      stream_put(s, &attre->mp_nexthop_global, 16);
      if (attre->mp_nexthop_len == 32)
        stream_put(s, &attre->mp_nexthop_local, 16);

      /* SNPA */
      stream_putc(s, 0);

      /* Prefix */
      stream_put_prefix(s, prefix);

      /* Set MP attribute length. */
      stream_putc_at (s, sizep, (stream_get_endp (s) - sizep) - 1);
    }
#endif /* HAVE_IPV6 */

  /* Return total size of attribute. */
  len = stream_get_endp (s) - cp - 2;
  stream_putw_at (s, cp, len);
}<|MERGE_RESOLUTION|>--- conflicted
+++ resolved
@@ -129,16 +129,6 @@
   [BGP_ATTR_AS_PATHLIMIT      ] = { BGP_ATTR_FLAGS_OPTIONAL_TRANS     },
 } ;
 
-/* For all known attribute types this should collapse to almost nothing each
- * time it is compiled.
- */
-inline static attr_flags_check_t*
-bgp_attr_flags_check_get(uint8_t attr_type)
-{
-  return &attr_flags_check_array[(attr_type < attr_flags_check_limit)
-                                                              ? attr_type : 0] ;
-} ;
-
 static struct hash *cluster_hash;
 
 static void *
@@ -882,30 +872,15 @@
  *     been rejected well before we get to this point.
  */
 static bgp_attr_parse_ret_t
-<<<<<<< HEAD
-bgp_attr_malformed (struct peer *peer, u_char attr_type, u_char flag,
-                                                                 u_char subcode)
+bgp_attr_malformed (restrict bgp_attr_parser_args args, u_char subcode)
 {
   byte* data ;
   uint  data_len ;
 
-=======
-bgp_attr_malformed (struct bgp_attr_parser_args *args, u_char subcode,
-                    bgp_size_t length)
-{
-  struct peer *const peer = args->peer; 
-  const u_int8_t flags = args->flags;
-  /* startp and length must be special-cased, as whether or not to
-   * send the attribute data with the NOTIFY depends on the error,
-   * the caller therefore signals this with the seperate length argument
-   */
-  u_char *startp = (length > 0 ? args->startp : NULL);
-  
->>>>>>> aee56745
   /* Only relax error handling for eBGP peers */
-  if (peer_sort (peer) == BGP_PEER_EBGP)
-    {
-      switch (attr_type)
+  if (peer_sort (args->peer) == BGP_PEER_EBGP)
+    {
+      switch (args->type)
         {
           /* where an optional attribute is inconsequential, e.g. it does not
            * affect route selection, and can be safely ignored then any such
@@ -917,7 +892,6 @@
           case BGP_ATTR_ATOMIC_AGGREGATE:
             return BGP_ATTR_PARSE_IGNORE;
 
-<<<<<<< HEAD
           /* Core attributes, particularly ones which may influence route
            * selection should always cause session resets
            */
@@ -939,9 +913,9 @@
            * of the routes, if possible.
            */
           default:
-            if (CHECK_FLAG (flag, BGP_ATTR_FLAG_TRANS)    &&
-                CHECK_FLAG (flag, BGP_ATTR_FLAG_OPTIONAL) &&
-                CHECK_FLAG (flag, BGP_ATTR_FLAG_PARTIAL))
+            if (CHECK_FLAG (args->flags, BGP_ATTR_FLAG_TRANS)    &&
+                CHECK_FLAG (args->flags, BGP_ATTR_FLAG_OPTIONAL) &&
+                CHECK_FLAG (args->flags, BGP_ATTR_FLAG_PARTIAL))
               return BGP_ATTR_PARSE_WITHDRAW;
             break ;
         } ;
@@ -964,7 +938,7 @@
         break ;
 
       case BGP_NOTIFY_UPDATE_MISS_ATTR:
-        data     = &attr_type ;
+        data     = &args->type ;
         data_len = 1 ;          /* send just the missing type   */
         break ;
 
@@ -974,60 +948,16 @@
       case BGP_NOTIFY_UPDATE_INVAL_ORIGIN:
       case BGP_NOTIFY_UPDATE_INVAL_NEXT_HOP:
       case BGP_NOTIFY_UPDATE_OPT_ATTR_ERR:
-        data = bgp_attr_raw(peer, &data_len) ;
-
-        qassert(flag      == (data[0] & 0xF0)) ;
-        qassert(attr_type ==  data[1]) ;
+        data = bgp_attr_raw(args->peer, &data_len) ;
+
+        qassert(args->flags == (data[0] & 0xF0)) ;
+        qassert(args->type  ==  data[1]) ;
 
         break ;                 /* send complete attribute      */
     } ;
 
-  bgp_peer_down_error_with_data(peer, BGP_NOTIFY_UPDATE_ERR, subcode,
+  bgp_peer_down_error_with_data(args->peer, BGP_NOTIFY_UPDATE_ERR, subcode,
                                                                data, data_len) ;
-=======
-    }
-  
-  switch (args->type) {
-    /* where an optional attribute is inconsequential, e.g. it does not affect
-     * route selection, and can be safely ignored then any such attributes
-     * which are malformed should just be ignored and the route processed as
-     * normal.
-     */
-    case BGP_ATTR_AS4_AGGREGATOR:
-    case BGP_ATTR_AGGREGATOR:
-    case BGP_ATTR_ATOMIC_AGGREGATE:
-      return BGP_ATTR_PARSE_PROCEED;
-    
-    /* Core attributes, particularly ones which may influence route
-     * selection should always cause session resets
-     */
-    case BGP_ATTR_ORIGIN:
-    case BGP_ATTR_AS_PATH:
-    case BGP_ATTR_NEXT_HOP:
-    case BGP_ATTR_MULTI_EXIT_DISC:
-    case BGP_ATTR_LOCAL_PREF:
-    case BGP_ATTR_COMMUNITIES:
-    case BGP_ATTR_ORIGINATOR_ID:
-    case BGP_ATTR_CLUSTER_LIST:
-    case BGP_ATTR_MP_REACH_NLRI:
-    case BGP_ATTR_MP_UNREACH_NLRI:
-    case BGP_ATTR_EXT_COMMUNITIES:
-      bgp_notify_send_with_data (peer, BGP_NOTIFY_UPDATE_ERR, subcode,
-                                 startp, length);
-      return BGP_ATTR_PARSE_ERROR;
-  }
-  
-  /* Partial optional attributes that are malformed should not cause
-   * the whole session to be reset. Instead treat it as a withdrawal
-   * of the routes, if possible.
-   */
-  if (CHECK_FLAG (flags, BGP_ATTR_FLAG_TRANS)
-      && CHECK_FLAG (flags, BGP_ATTR_FLAG_OPTIONAL)
-      && CHECK_FLAG (flags, BGP_ATTR_FLAG_PARTIAL))
-    return BGP_ATTR_PARSE_WITHDRAW;
-  
-  /* default to reset */
->>>>>>> aee56745
   return BGP_ATTR_PARSE_ERROR;
 } ;
 
@@ -1036,303 +966,102 @@
  * Issues a logging message and treats as BGP_NOTIFY_UPDATE_ATTR_LENG_ERR
  */
 static bgp_attr_parse_ret_t
-bgp_attr_length_malformed (struct peer *peer, u_char type, u_char flag,
-                                                ulen len_has, ulen len_required)
-{
-  zlog (peer->log, LOG_ERR, "%s attribute length is %u -- should be %u",
-               map_direct(bgp_attr_name_map, type).str, len_has, len_required) ;
-
-  return bgp_attr_malformed (peer, type, flag, BGP_NOTIFY_UPDATE_ATTR_LENG_ERR);
+bgp_attr_length_malformed (restrict bgp_attr_parser_args args,
+                                                              ulen len_required)
+{
+  zlog (args->peer->log, LOG_ERR, "%s attribute length is %u -- should be %u",
+                                map_direct(bgp_attr_name_map, args->type).str,
+                                                   args->length, len_required) ;
+
+  return bgp_attr_malformed (args, BGP_NOTIFY_UPDATE_ATTR_LENG_ERR);
 } ;
 
-/* Find out what is wrong with the path attribute flag bits and log the error.
-   "Flag bits" here stand for Optional, Transitive and Partial, but not for
-   Extended Length. Checking O/T/P bits at once implies, that the attribute
-   being diagnosed is defined by RFC as either a "well-known" or an "optional,
-<<<<<<< HEAD
-   non-transitive" attribute.
-
-   NB: by the time we get to here, the LS 4 bits of the flags have been
-       zeroised.
-
-   Returns:  true <=> the flag bits are known to be OK
-            false  => one or more flag bits known to be bad...
-                      ...or unknown attr_code (!)
+/* Reject attribute on basis of the flags being invalid
+ *
+ * Issues a logging message and treats as BGP_NOTIFY_UPDATE_ATTR_FLAG_ERR
  */
-static bool
-bgp_attr_flags_diagnose
-(
-  struct peer * peer,
-  const uint8_t attr_code,      /* BGP_ATTR_XXXX received       */
-  uint8_t       flag            /* flags received               */
-)
-{
-  attr_flags_check_t* check ;
+static bgp_attr_parse_ret_t
+bgp_attr_flags_malformed(restrict bgp_attr_parser_args args,
+                                                      attr_flags_check_t* check)
+{
   uint8_t diff ;
-
-  qassert((flag & 0x0F) == 0) ;
-
-  check = bgp_attr_flags_check_get(attr_code) ;
-
-  if (check->mask == 0)
-    {
-      zlog(peer->log, LOG_ERR, "***BUG: %s() given unknown attribute type 0x%x",
-                                                          __func__, attr_code) ;
-      return false ;
+  bool seen ;
+  uint i ;
+
+  qassert((args->flags & 0x0F) == 0) ;
+  qassert(check->mask != 0) ;
+
+  diff = (args->flags ^ check->req) & check->mask ;
+
+  seen = false ;
+  for (i = 0; i < attr_flag_str_max ; i++)
+    {
+      uint8_t bit ;
+
+      bit = attr_flag_str[i].key ;
+
+      if (diff & bit)
+        {
+          zlog (args->peer->log, LOG_ERR,
+                   "%s attribute must%s be flagged as \"%s\"",
+                   map_direct(bgp_attr_name_map, args->type).str,
+                   (check->req & bit) ? "" : " not", attr_flag_str[i].str) ;
+          seen = true ;
+        } ;
     } ;
 
-  diff = (flag ^ check->req) & check->mask ;
-
-  if (diff != 0)
-    {
-      bool seen ;
-      uint i ;
-
-      seen = false ;
-      for (i = 0; i < attr_flag_str_max ; i++)
-        {
-          uint8_t bit ;
-
-          bit = attr_flag_str[i].key ;
-
-          if (diff & bit)
-            {
-              zlog (peer->log, LOG_ERR,
-                       "%s attribute must%s be flagged as \"%s\"",
-                       map_direct(bgp_attr_name_map, attr_code).str,
-                       (check->req & bit) ? "" : " not", attr_flag_str[i].str) ;
-              seen = true ;
-            } ;
-        } ;
-
-      qassert (seen);
-    } ;
-
-  return diff == 0 ;
+  qassert (seen) ;
+
+  return bgp_attr_malformed (args, BGP_NOTIFY_UPDATE_ATTR_FLAG_ERR) ;
 } ;
-
-/* Check that the flags for the given attribute are OK, and if not, issue
- * suitable diagnostic.
- *
- * Should collapse to next to nothing -- certainly for constant attr_code !
- */
-inline static bool
-bgp_attr_flags_check(struct peer * peer, const uint8_t attr_code, uint8_t flag)
-{
-  attr_flags_check_t* check ;
-
-  check = bgp_attr_flags_check_get(attr_code) ;
-
-  if (((flag & check->mask) == check->req) && (check->mask != 0))
-    return true ;
-
-  return bgp_attr_flags_diagnose(peer, attr_code, flag) ;
-} ;
-
 
 /* This is actually an internal error -- at some point has failed to read
  * everything that was expected (underrun) or have tried to read more than
  * is available (overrun) !
  */
 static bgp_attr_parse_ret_t
-bgp_attr_over_or_underrun(struct peer *peer, uint8_t type, bgp_size_t length)
-{
-  zlog (peer->log, LOG_ERR,
+bgp_attr_over_or_underrun(restrict bgp_attr_parser_args args)
+{
+  zlog (args->peer->log, LOG_ERR,
             "%s: BGP attribute %s, parser error: %srun %u bytes (BUG)",
-                      peer->host, map_direct(bgp_attr_name_map, type).str,
-                        stream_has_overrun(peer->ibuf) ? "over" : "under",
-                          length) ;
-
-  bgp_peer_down_error (peer, BGP_NOTIFY_CEASE,
-                             BGP_NOTIFY_SUBCODE_UNSPECIFIC);
+               args->peer->host, map_direct(bgp_attr_name_map, args->type).str,
+                       stream_has_overrun(args->peer->ibuf) ? "over" : "under",
+                          args->length) ;
+
+  bgp_peer_down_error (args->peer, BGP_NOTIFY_CEASE,
+                                   BGP_NOTIFY_SUBCODE_UNSPECIFIC);
   return BGP_ATTR_PARSE_ERROR;
 } ;
 
 /* Get origin attribute of the update message. */
 static bgp_attr_parse_ret_t
-bgp_attr_origin (struct peer *peer, bgp_size_t length,
-                                                 struct attr *attr, u_char flag)
-{
-  /* If any recognized attribute has Attribute Flags that conflict
-     with the Attribute Type Code, then the Error Subcode is set to
-     Attribute Flags Error.  The Data field contains the erroneous
-     attribute (type, length and value). */
-  if (!bgp_attr_flags_check(peer, BGP_ATTR_ORIGIN, flag))
-    return bgp_attr_malformed (peer, BGP_ATTR_ORIGIN, flag,
-                                     BGP_NOTIFY_UPDATE_ATTR_FLAG_ERR);
-
-=======
-   non-transitive" attribute. */
-static void
-bgp_attr_flags_diagnose (struct bgp_attr_parser_args *args,
-                         u_int8_t desired_flags /* how RFC says it must be */
-)
-{
-  u_char seen = 0, i;
-  u_char real_flags = args->flags;
-  const u_int8_t attr_code = args->type;
-  
-  desired_flags &= ~BGP_ATTR_FLAG_EXTLEN;
-  real_flags &= ~BGP_ATTR_FLAG_EXTLEN;
-  for (i = 0; i <= 2; i++) /* O,T,P, but not E */
-    if
-    (
-      CHECK_FLAG (desired_flags, attr_flag_str[i].key) !=
-      CHECK_FLAG (real_flags,    attr_flag_str[i].key)
-    )
-    {
-      zlog (args->peer->log, LOG_ERR, "%s attribute must%s be flagged as \"%s\"",
-            LOOKUP (attr_str, attr_code),
-            CHECK_FLAG (desired_flags, attr_flag_str[i].key) ? "" : " not",
-            attr_flag_str[i].str);
-      seen = 1;
-    }
-  assert (seen);
-}
-
-/* Required flags for attributes. EXTLEN will be masked off when testing,
- * as will PARTIAL for optional+transitive attributes.
- */
-const u_int8_t attr_flags_values [] = {
-  [BGP_ATTR_ORIGIN] =           BGP_ATTR_FLAG_TRANS,
-  [BGP_ATTR_AS_PATH] =          BGP_ATTR_FLAG_TRANS,
-  [BGP_ATTR_NEXT_HOP] =         BGP_ATTR_FLAG_TRANS,
-  [BGP_ATTR_MULTI_EXIT_DISC] =  BGP_ATTR_FLAG_OPTIONAL,
-  [BGP_ATTR_LOCAL_PREF] =       BGP_ATTR_FLAG_TRANS,
-  [BGP_ATTR_ATOMIC_AGGREGATE] = BGP_ATTR_FLAG_TRANS,
-  [BGP_ATTR_AGGREGATOR] =       BGP_ATTR_FLAG_TRANS | BGP_ATTR_FLAG_OPTIONAL,
-  [BGP_ATTR_COMMUNITIES] =      BGP_ATTR_FLAG_TRANS | BGP_ATTR_FLAG_OPTIONAL,
-  [BGP_ATTR_ORIGINATOR_ID] =    BGP_ATTR_FLAG_OPTIONAL,
-  [BGP_ATTR_CLUSTER_LIST] =     BGP_ATTR_FLAG_OPTIONAL,
-  [BGP_ATTR_MP_REACH_NLRI] =    BGP_ATTR_FLAG_OPTIONAL,
-  [BGP_ATTR_MP_UNREACH_NLRI] =  BGP_ATTR_FLAG_OPTIONAL,
-  [BGP_ATTR_EXT_COMMUNITIES] =  BGP_ATTR_FLAG_OPTIONAL | BGP_ATTR_FLAG_TRANS,
-  [BGP_ATTR_AS4_PATH] =         BGP_ATTR_FLAG_OPTIONAL | BGP_ATTR_FLAG_TRANS,
-  [BGP_ATTR_AS4_AGGREGATOR] =   BGP_ATTR_FLAG_OPTIONAL | BGP_ATTR_FLAG_TRANS,
-};
-static const size_t attr_flags_values_max =
-  sizeof (attr_flags_values) / sizeof (attr_flags_values[0]);
-
-static int
-bgp_attr_flag_invalid (struct bgp_attr_parser_args *args)
-{
-  u_int8_t mask = BGP_ATTR_FLAG_EXTLEN;
-  const u_int8_t flags = args->flags;
-  const u_int8_t attr_code = args->type;
-  struct peer *const peer = args->peer; 
-  
-  /* there may be attributes we don't know about */
-  if (attr_code > attr_flags_values_max)
-    return 0;
-  if (attr_flags_values[attr_code] == 0)
-    return 0;
-  
-  /* RFC4271, "For well-known attributes, the Transitive bit MUST be set to
-   * 1."
-   */
-  if (!CHECK_FLAG (BGP_ATTR_FLAG_OPTIONAL, flags)
-      && !CHECK_FLAG (BGP_ATTR_FLAG_TRANS, flags))
-    {
-      zlog (peer->log, LOG_ERR,
-            "%s well-known attributes must have transitive flag set (%x)",
-            LOOKUP (attr_str, attr_code), flags);
-      return 1;
-    }
-  
-  /* "For well-known attributes and for optional non-transitive attributes,
-   *  the Partial bit MUST be set to 0." 
-   */
-  if (CHECK_FLAG (flags, BGP_ATTR_FLAG_PARTIAL))
-    {
-      if (!CHECK_FLAG (flags, BGP_ATTR_FLAG_OPTIONAL))
-        {
-          zlog (peer->log, LOG_ERR,
-                "%s well-known attribute "
-                "must NOT have the partial flag set (%x)",
-                 LOOKUP (attr_str, attr_code), flags);
-          return 1;
-        }
-      if (CHECK_FLAG (flags, BGP_ATTR_FLAG_OPTIONAL)
-          && !CHECK_FLAG (flags, BGP_ATTR_FLAG_TRANS))
-        {
-          zlog (peer->log, LOG_ERR,
-                "%s optional + transitive attribute "
-                "must NOT have the partial flag set (%x)",
-                 LOOKUP (attr_str, attr_code), flags);
-          return 1;
-        }
-    }
-  
-  /* Optional transitive attributes may go through speakers that don't
-   * reocgnise them and set the Partial bit.
-   */
-  if (CHECK_FLAG (flags, BGP_ATTR_FLAG_OPTIONAL)
-      && CHECK_FLAG (flags, BGP_ATTR_FLAG_TRANS))
-    SET_FLAG (mask, BGP_ATTR_FLAG_PARTIAL);
-  
-  if ((flags & ~attr_flags_values[attr_code])
-      == attr_flags_values[attr_code])
-    return 0;
-  
-  bgp_attr_flags_diagnose (args, attr_flags_values[attr_code]);
-  return 1;
-}
-
-/* Get origin attribute of the update message. */
-static bgp_attr_parse_ret_t
-bgp_attr_origin (struct bgp_attr_parser_args *args)
-{
-  struct peer *const peer = args->peer;
-  struct attr *const attr = args->attr;
-  const bgp_size_t length = args->length;
-  
->>>>>>> aee56745
-  /* If any recognized attribute has Attribute Length that conflicts
-     with the expected length (based on the attribute type code), then
-     the Error Subcode is set to Attribute Length Error.  The Data
-     field contains the erroneous attribute (type, length and
-     value). */
-  if (length != 1)
-<<<<<<< HEAD
-    return bgp_attr_length_malformed (peer, BGP_ATTR_ORIGIN, flag, length, 1) ;
-=======
-    {
-      zlog (peer->log, LOG_ERR, "Origin attribute length is not one %d",
-	    length);
-      return bgp_attr_malformed (args,
-                                 BGP_NOTIFY_UPDATE_ATTR_LENG_ERR,
-                                 args->total);
-    }
->>>>>>> aee56745
+bgp_attr_origin (restrict bgp_attr_parser_args args)
+{
+  uint origin ;
+
+  if (args->length != 1)
+    return bgp_attr_length_malformed (args, 1) ;
 
   /* Fetch origin attribute. */
-  attr->origin = stream_getc (BGP_INPUT (peer));
+  origin = stream_getc (args->s);
 
   /* If the ORIGIN attribute has an undefined value, then the Error
      Subcode is set to Invalid Origin Attribute.  The Data field
      contains the unrecognized attribute (type, length and value). */
-  if ((attr->origin != BGP_ORIGIN_IGP)
-      && (attr->origin != BGP_ORIGIN_EGP)
-      && (attr->origin != BGP_ORIGIN_INCOMPLETE))
-    {
-<<<<<<< HEAD
-      zlog (peer->log, LOG_ERR, "Origin attribute value %u is invalid",
-	                                                          attr->origin);
-      return bgp_attr_malformed (peer, BGP_ATTR_ORIGIN, flag,
-                                       BGP_NOTIFY_UPDATE_INVAL_ORIGIN);
-=======
-      zlog (peer->log, LOG_ERR, "Origin attribute value is invalid %d",
-	      attr->origin);
-      return bgp_attr_malformed (args,
-                                 BGP_NOTIFY_UPDATE_INVAL_ORIGIN,
-                                 args->total);
->>>>>>> aee56745
-    }
-
-  /* Set oring attribute flag. */
-  attr->flag |= ATTR_FLAG_BIT (BGP_ATTR_ORIGIN);
-
-<<<<<<< HEAD
+  if (   (origin != BGP_ORIGIN_IGP)
+      && (origin != BGP_ORIGIN_EGP)
+      && (origin != BGP_ORIGIN_INCOMPLETE) )
+    {
+      zlog (args->peer->log, LOG_ERR, "Origin attribute value %u is invalid",
+                                                                        origin);
+      return bgp_attr_malformed (args, BGP_NOTIFY_UPDATE_INVAL_ORIGIN);
+    }
+
+  /* Set origin attribute.
+   */
+  args->attr.origin = origin ;
+  args->attr.flag  |= ATTR_FLAG_BIT (BGP_ATTR_ORIGIN);
+
   return BGP_ATTR_PARSE_PROCEED ;
 }
 
@@ -1356,82 +1085,47 @@
  *     any logging/debug stuff.
  */
 static bgp_attr_parse_ret_t
-bgp_attr_aspath (struct peer *peer, struct aspath** p_asp, bgp_size_t length,
-                                    struct attr *attr, u_char flag, u_char type)
-{
-  bool as4_path ;
-
-  qassert((type == BGP_ATTR_AS_PATH) || (type == BGP_ATTR_AS4_PATH)) ;
-
-  if (!bgp_attr_flags_check(peer,type, flag))
-    {
-      *p_asp = NULL ;
-      return bgp_attr_malformed (peer, type, flag,
-                                       BGP_NOTIFY_UPDATE_ATTR_FLAG_ERR) ;
-    } ;
+bgp_attr_aspath (restrict bgp_attr_parser_args args, struct aspath** p_asp)
+{
+  bool as4_path, as4_peer ;
+
+  qassert( (args->type == BGP_ATTR_AS_PATH)
+        || (args->type == BGP_ATTR_AS4_PATH) ) ;
 
   /* Parse the AS_PATH/AS4_PATH body.
    *
    * For AS_PATH  peer with AS4 => 4Byte ASN otherwise 2Byte ASN
    *     AS4_PATH 4Byte ASN
    */
-  as4_path = (type == BGP_ATTR_AS4_PATH) ;
-
-  *p_asp = aspath_parse (peer->ibuf, length,
-                                 PEER_CAP_AS4_USE(peer) || as4_path, as4_path) ;
+  as4_path = (args->type == BGP_ATTR_AS4_PATH) ;
+  as4_peer = PEER_CAP_AS4_USE(args->peer) ;
+
+  *p_asp = aspath_parse (args->s, args->length, as4_peer|| as4_path, as4_path) ;
   if (*p_asp == NULL)
     {
-      zlog (peer->log, LOG_ERR, "Malformed %s from %s, length is %d",
-                   map_direct(bgp_attr_name_map, type).str, peer->host, length);
-
-      return bgp_attr_malformed (peer, type, flag,
-                                       BGP_NOTIFY_UPDATE_MAL_AS_PATH);
+      zlog (args->peer->log, LOG_ERR, "Malformed %s from %s, length is %u",
+                                 map_direct(bgp_attr_name_map, args->type).str,
+                                               args->peer->host, args->length);
+
+      return bgp_attr_malformed (args, BGP_NOTIFY_UPDATE_MAL_AS_PATH);
     } ;
 
   /* Success !
-=======
-  return 0;
-}
-
-/* Parse AS path information.  This function is wrapper of
-   aspath_parse. */
-static int
-bgp_attr_aspath (struct bgp_attr_parser_args *args)
-{
-  struct attr *const attr = args->attr;
-  struct peer *const peer = args->peer; 
-  const bgp_size_t length = args->length;
-  
-  /*
-   * peer with AS4 => will get 4Byte ASnums
-   * otherwise, will get 16 Bit
->>>>>>> aee56745
-   */
-  attr->flag |= ATTR_FLAG_BIT (type) ;
-
-  if (as4_path && PEER_CAP_AS4_USE(peer))
-    {
-<<<<<<< HEAD
+   */
+  args->attr.flag |= ATTR_FLAG_BIT (args->type) ;
+
+  if (as4_path && as4_peer)
+    {
       if (BGP_DEBUG(as4, AS4))
         zlog_debug ("[AS4] %s sent AS4_PATH despite being an AS4 speaker",
-                                                                    peer->host);
-=======
-      zlog (peer->log, LOG_ERR,
-            "Malformed AS path from %s, length is %d",
-            peer->host, length);
-      return bgp_attr_malformed (args, BGP_NOTIFY_UPDATE_MAL_AS_PATH, 0);
->>>>>>> aee56745
+                                                             args->peer->host) ;
     }
 
   return BGP_ATTR_PARSE_PROCEED;
 } ;
 
 static bgp_attr_parse_ret_t
-<<<<<<< HEAD
-bgp_attr_aspath_check (struct peer *peer, struct attr *attr)
-=======
-bgp_attr_aspath_check (struct peer *const peer, struct attr *const attr)
->>>>>>> aee56745
+bgp_attr_aspath_check (restrict bgp_attr_parser_args args)
 {
   /* These checks were part of bgp_attr_aspath, but with
    * as4 we should to check aspath things when
@@ -1450,126 +1144,58 @@
    * Returns: BGP_ATTR_PARSE_PROCEED  -- all well
    *          BGP_ATTR_PARSE_xxx      -- as decided by bgp_attr_malformed()
    */
-  struct bgp *bgp = peer->bgp;
-  struct aspath *aspath;
-  bgp_peer_sort_t sort = peer_sort(peer) ;
-
-  bgp = peer->bgp;
+  struct bgp* bgp ;
+  struct aspath* aspath;
+  bgp_peer_sort_t sort ;
+
+  bgp  = args->peer->bgp;
+  sort = peer_sort(args->peer) ;
+  aspath = args->attr.aspath ;
 
   /* Confederation sanity check. */
-  if (  ((sort == BGP_PEER_CONFED) && ! aspath_left_confed_check (attr->aspath))
-     || ((sort == BGP_PEER_EBGP)   &&   aspath_confed_check (attr->aspath)) )
-    {
-      zlog (peer->log, LOG_ERR, "Malformed AS path from %s", peer->host);
-<<<<<<< HEAD
-
-      return bgp_attr_malformed (peer, BGP_ATTR_AS_PATH, BGP_ATTR_FLAG_TRANS,
-                                       BGP_NOTIFY_UPDATE_MAL_AS_PATH);
-=======
-      bgp_notify_send (peer, BGP_NOTIFY_UPDATE_ERR,
-                       BGP_NOTIFY_UPDATE_MAL_AS_PATH);
-      return BGP_ATTR_PARSE_ERROR;
->>>>>>> aee56745
+  if (  ((sort == BGP_PEER_CONFED) && ! aspath_left_confed_check (aspath))
+     || ((sort == BGP_PEER_EBGP)   &&   aspath_confed_check (aspath)) )
+    {
+      zlog (args->peer->log, LOG_ERR, "Malformed AS path from %s",
+                                                              args->peer->host);
+
+      return bgp_attr_malformed (args, BGP_NOTIFY_UPDATE_MAL_AS_PATH);
     }
 
   /* First AS check for EBGP. */
   if (bgp != NULL && bgp_flag_check (bgp, BGP_FLAG_ENFORCE_FIRST_AS))
     {
       if (sort == BGP_PEER_EBGP
-	  && ! aspath_firstas_check (attr->aspath, peer->as))
+	  && ! aspath_firstas_check (aspath, args->peer->as))
  	{
- 	  zlog (peer->log, LOG_ERR,
- 		"%s incorrect first AS (must be %u)", peer->host, peer->as);
-<<<<<<< HEAD
-
-          return bgp_attr_malformed(peer, BGP_ATTR_AS_PATH, BGP_ATTR_FLAG_TRANS,
-                                          BGP_NOTIFY_UPDATE_MAL_AS_PATH);
-=======
-          bgp_notify_send (peer, BGP_NOTIFY_UPDATE_ERR,
-                           BGP_NOTIFY_UPDATE_MAL_AS_PATH);
-          return BGP_ATTR_PARSE_ERROR;
->>>>>>> aee56745
+ 	  zlog (args->peer->log, LOG_ERR, "%s incorrect first AS (must be %u)",
+ 	                                     args->peer->host, args->peer->as);
+
+          return bgp_attr_malformed(args, BGP_NOTIFY_UPDATE_MAL_AS_PATH);
  	}
     }
 
   /* local-as prepend */
-  if (peer->change_local_as &&
-      ! CHECK_FLAG (peer->flags, PEER_FLAG_LOCAL_AS_NO_PREPEND))
-    {
-      aspath = aspath_dup (attr->aspath);
-      aspath = aspath_add_seq (aspath, peer->change_local_as);
-      aspath_unintern (&attr->aspath);
-      attr->aspath = aspath_intern (aspath);
+  if (args->peer->change_local_as &&
+      ! CHECK_FLAG (args->peer->flags, PEER_FLAG_LOCAL_AS_NO_PREPEND))
+    {
+      aspath = aspath_dup (aspath);
+      aspath = aspath_add_seq (aspath, args->peer->change_local_as);
+      aspath_unintern (&args->attr.aspath);
+      args->attr.aspath = aspath_intern (aspath);
     }
 
   return BGP_ATTR_PARSE_PROCEED;
 }
 
-<<<<<<< HEAD
 /* Nexthop attribute. */
 static bgp_attr_parse_ret_t
-bgp_attr_nexthop (struct peer *peer, bgp_size_t length,
-		                                 struct attr *attr, u_char flag)
+bgp_attr_nexthop (restrict bgp_attr_parser_args args)
 {
   in_addr_t nexthop_h, nexthop_n;
 
-  if (!bgp_attr_flags_check(peer, BGP_ATTR_NEXT_HOP, flag))
-    return bgp_attr_malformed (peer, BGP_ATTR_NEXT_HOP, flag,
-                                     BGP_NOTIFY_UPDATE_ATTR_FLAG_ERR);
-
-  if (length != 4)
-    return bgp_attr_length_malformed (peer, BGP_ATTR_NEXT_HOP, flag, length, 4) ;
-=======
-/* Parse AS4 path information.  This function is another wrapper of
-   aspath_parse. */
-static int
-bgp_attr_as4_path (struct bgp_attr_parser_args *args, struct aspath **as4_path)
-{
-  struct peer *const peer = args->peer; 
-  struct attr *const attr = args->attr;
-  const bgp_size_t length = args->length;
-  
-  *as4_path = aspath_parse (peer->ibuf, length, 1);
-
-  /* In case of IBGP, length will be zero. */
-  if (!*as4_path)
-    {
-      zlog (peer->log, LOG_ERR,
-            "Malformed AS4 path from %s, length is %d",
-            peer->host, length);
-      return bgp_attr_malformed (args,
-                                 BGP_NOTIFY_UPDATE_MAL_AS_PATH,
-                                 0);
-    }
-
-  /* Set aspath attribute flag. */
-  if (as4_path)
-    attr->flag |= ATTR_FLAG_BIT (BGP_ATTR_AS4_PATH);
-
-  return BGP_ATTR_PARSE_PROCEED;
-}
-
-/* Nexthop attribute. */
-static bgp_attr_parse_ret_t
-bgp_attr_nexthop (struct bgp_attr_parser_args *args)
-{
-  struct peer *const peer = args->peer; 
-  struct attr *const attr = args->attr;
-  const bgp_size_t length = args->length;
-  
-  in_addr_t nexthop_h, nexthop_n;
-
-  /* Check nexthop attribute length. */
-  if (length != 4)
-    {
-      zlog (peer->log, LOG_ERR, "Nexthop attribute length isn't four [%d]",
-	      length);
-
-      return bgp_attr_malformed (args,
-                                 BGP_NOTIFY_UPDATE_ATTR_LENG_ERR,
-                                 args->total);
-    }
->>>>>>> aee56745
+  if (args->length != 4)
+    return bgp_attr_length_malformed (args, 4) ;
 
   /* According to section 6.3 of RFC4271, syntactically incorrect NEXT_HOP
      attribute must result in a NOTIFICATION message (this is implemented below).
@@ -1577,212 +1203,98 @@
      logged locally (this is implemented somewhere else). The UPDATE message
      gets ignored in any of these cases.
    */
-  nexthop_n = stream_get_ipv4 (peer->ibuf);
+  nexthop_n = stream_get_ipv4 (args->s);
+
   nexthop_h = ntohl (nexthop_n);
   if (IPV4_NET0 (nexthop_h) || IPV4_NET127 (nexthop_h)
                             || IPV4_CLASS_DE (nexthop_h))
     {
-      char buf[INET_ADDRSTRLEN];
-      inet_ntop (AF_INET, &nexthop_h, buf, INET_ADDRSTRLEN);
-      zlog (peer->log, LOG_ERR, "Martian nexthop %s", buf);
-<<<<<<< HEAD
-      return bgp_attr_malformed (peer, BGP_ATTR_NEXT_HOP, flag,
-                                 BGP_NOTIFY_UPDATE_INVAL_NEXT_HOP);
-=======
-      return bgp_attr_malformed (args,
-                                 BGP_NOTIFY_UPDATE_INVAL_NEXT_HOP,
-                                 args->total);
->>>>>>> aee56745
-    }
-
-  attr->nexthop.s_addr = nexthop_n;
-  attr->flag |= ATTR_FLAG_BIT (BGP_ATTR_NEXT_HOP);
+      zlog (args->peer->log, LOG_ERR, "Martian nexthop %s",
+                                               siptoa(AF_INET, &nexthop_n).str);
+      return bgp_attr_malformed (args, BGP_NOTIFY_UPDATE_INVAL_NEXT_HOP) ;
+    }
+
+  args->attr.nexthop.s_addr = nexthop_n;
+  args->attr.flag |= ATTR_FLAG_BIT (BGP_ATTR_NEXT_HOP);
 
   return BGP_ATTR_PARSE_PROCEED;
 }
 
 /* MED atrribute. */
 static bgp_attr_parse_ret_t
-<<<<<<< HEAD
-bgp_attr_med (struct peer *peer, bgp_size_t length,
-	                                         struct attr *attr, u_char flag)
-{
-  if (!bgp_attr_flags_check(peer, BGP_ATTR_MULTI_EXIT_DISC, flag))
-    return bgp_attr_malformed (peer, BGP_ATTR_MULTI_EXIT_DISC, flag,
-                                     BGP_NOTIFY_UPDATE_ATTR_FLAG_ERR);
-
-  if (length != 4)
-    return bgp_attr_length_malformed (peer, BGP_ATTR_MULTI_EXIT_DISC, flag,
-                                                                    length, 4) ;
-=======
-bgp_attr_med (struct bgp_attr_parser_args *args)
-{
-  struct peer *const peer = args->peer; 
-  struct attr *const attr = args->attr;
-  const bgp_size_t length = args->length;
-  
-  /* Length check. */
-  if (length != 4)
-    {
-      zlog (peer->log, LOG_ERR, 
-	    "MED attribute length isn't four [%d]", length);
-
-      return bgp_attr_malformed (args,
-                                 BGP_NOTIFY_UPDATE_ATTR_LENG_ERR,
-                                 args->total);
-    }
->>>>>>> aee56745
-
-  attr->med = stream_getl (peer->ibuf);
-
-  attr->flag |= ATTR_FLAG_BIT (BGP_ATTR_MULTI_EXIT_DISC);
+bgp_attr_med (restrict bgp_attr_parser_args args)
+{
+  if (args->length != 4)
+    return bgp_attr_length_malformed (args, 4) ;
+
+  args->attr.med   = stream_getl (args->s);
+  args->attr.flag |= ATTR_FLAG_BIT (BGP_ATTR_MULTI_EXIT_DISC);
 
   return BGP_ATTR_PARSE_PROCEED;
 }
 
 /* Local preference attribute. */
 static bgp_attr_parse_ret_t
-<<<<<<< HEAD
-bgp_attr_local_pref (struct peer *peer, bgp_size_t length,
-	                                         struct attr *attr, u_char flag)
-{
-  if (!bgp_attr_flags_check(peer, BGP_ATTR_LOCAL_PREF, flag))
-    return bgp_attr_malformed (peer, BGP_ATTR_LOCAL_PREF, flag,
-                                     BGP_NOTIFY_UPDATE_ATTR_FLAG_ERR);
-
-  if (length != 4)
-    return bgp_attr_length_malformed (peer, BGP_ATTR_LOCAL_PREF, flag,
-                                                                    length, 4) ;
-=======
-bgp_attr_local_pref (struct bgp_attr_parser_args *args)
-{
-  struct peer *const peer = args->peer; 
-  struct attr *const attr = args->attr;
-  const bgp_size_t length = args->length;
-  
-  /* Length check. */
-  if (length != 4)
-  {
-    zlog (peer->log, LOG_ERR, "LOCAL_PREF attribute length isn't 4 [%u]",
-          length);
-    return bgp_attr_malformed (args,
-                               BGP_NOTIFY_UPDATE_ATTR_LENG_ERR,
-                               args->total);
-  }
->>>>>>> aee56745
+bgp_attr_local_pref (restrict bgp_attr_parser_args args)
+{
+  uint32_t local_pref ;
+
+  if (args->length != 4)
+    return bgp_attr_length_malformed (args, 4) ;
+
+  local_pref = stream_getl (args->s);
 
   /* If it is contained in an UPDATE message that is received from an
      external peer, then this attribute MUST be ignored by the
      receiving speaker. */
-  if (peer_sort (peer) == BGP_PEER_EBGP)
-    {
-      stream_forward_getp (peer->ibuf, length);
-      return BGP_ATTR_PARSE_PROCEED;
-    }
-
-  attr->local_pref = stream_getl (peer->ibuf);
+  if (peer_sort (args->peer) != BGP_PEER_EBGP)
+    {
+      args->attr.local_pref = local_pref ;
+      args->attr.flag      |= ATTR_FLAG_BIT (BGP_ATTR_LOCAL_PREF);
+    } ;
+
+  return BGP_ATTR_PARSE_PROCEED;
+}
+
+/* Atomic aggregate. */
+static bgp_attr_parse_ret_t
+bgp_attr_atomic (restrict bgp_attr_parser_args args)
+{
+  if (args->length != 0)
+    return bgp_attr_length_malformed (args, 0) ;
 
   /* Set atomic aggregate flag. */
-  attr->flag |= ATTR_FLAG_BIT (BGP_ATTR_LOCAL_PREF);
-
-  return BGP_ATTR_PARSE_PROCEED;
-}
-
-/* Atomic aggregate. */
-static int
-<<<<<<< HEAD
-bgp_attr_atomic (struct peer *peer, bgp_size_t length,
-                                                 struct attr *attr, u_char flag)
-{
-  if (!bgp_attr_flags_check(peer, BGP_ATTR_ATOMIC_AGGREGATE, flag))
-    return bgp_attr_malformed (peer, BGP_ATTR_ATOMIC_AGGREGATE, flag,
-                                     BGP_NOTIFY_UPDATE_ATTR_FLAG_ERR);
-
-  if (length != 0)
-    return bgp_attr_length_malformed (peer, BGP_ATTR_ATOMIC_AGGREGATE, flag,
-                                                                    length, 0) ;
-=======
-bgp_attr_atomic (struct bgp_attr_parser_args *args)
-{
-  struct peer *const peer = args->peer; 
-  struct attr *const attr = args->attr;
-  const bgp_size_t length = args->length;
-  
-  /* Length check. */
-  if (length != 0)
-    {
-      zlog (peer->log, LOG_ERR, "ATOMIC_AGGREGATE attribute length isn't 0 [%u]",
-            length);
-      return bgp_attr_malformed (args,
-                                 BGP_NOTIFY_UPDATE_ATTR_LENG_ERR,
-                                 args->total);
-    }
->>>>>>> aee56745
-
-  /* Set atomic aggregate flag. */
-  attr->flag |= ATTR_FLAG_BIT (BGP_ATTR_ATOMIC_AGGREGATE);
+  args->attr.flag |= ATTR_FLAG_BIT (BGP_ATTR_ATOMIC_AGGREGATE);
 
   return BGP_ATTR_PARSE_PROCEED;
 }
 
 /* Aggregator attribute
  */
-static int
-<<<<<<< HEAD
-bgp_attr_aggregator (struct peer *peer, bgp_size_t length,
-                                                 struct attr *attr, u_char flag)
+static bgp_attr_parse_ret_t
+bgp_attr_aggregator (restrict bgp_attr_parser_args args)
 {
   bgp_size_t wantedlen ;
   struct attr_extra *attre ;
 
-  if (!bgp_attr_flags_check(peer, BGP_ATTR_AGGREGATOR, flag))
-    return bgp_attr_malformed (peer, BGP_ATTR_AGGREGATOR, flag,
-                                     BGP_NOTIFY_UPDATE_ATTR_FLAG_ERR);
-
   /* peer with AS4 will send 4 Byte AS, peer without will send 2 Byte
    */
-  wantedlen = PEER_CAP_AS4_USE(peer) ? 4 + 4 : 2 + 4 ;
-
-  if (length != wantedlen)
-    return bgp_attr_length_malformed (peer, BGP_ATTR_AGGREGATOR, flag,
-                                                            length, wantedlen) ;
-
-  attre = bgp_attr_extra_get (attr);
-
-  if ( PEER_CAP_AS4_USE(peer) )
-=======
-bgp_attr_aggregator (struct bgp_attr_parser_args *args)
-{
-  struct peer *const peer = args->peer; 
-  struct attr *const attr = args->attr;
-  const bgp_size_t length = args->length;
-  
-  int wantedlen = 6;
-  struct attr_extra *attre = bgp_attr_extra_get (attr);
-  
-  /* peer with AS4 will send 4 Byte AS, peer without will send 2 Byte */
-  if (CHECK_FLAG (peer->cap, PEER_CAP_AS4_RCV))
-    wantedlen = 8;
-  
-  if (length != wantedlen)
-    {
-      zlog (peer->log, LOG_ERR, "AGGREGATOR attribute length isn't %u [%u]",
-            wantedlen, length);
-      return bgp_attr_malformed (args,
-                                 BGP_NOTIFY_UPDATE_ATTR_LENG_ERR,
-                                 args->total);
-    }
-  
-  if ( CHECK_FLAG (peer->cap, PEER_CAP_AS4_RCV ) )
->>>>>>> aee56745
-    attre->aggregator_as = stream_getl (peer->ibuf);
+  wantedlen = PEER_CAP_AS4_USE(args->peer) ? 4 + 4 : 2 + 4 ;
+
+  if (args->length != wantedlen)
+    return bgp_attr_length_malformed (args, wantedlen) ;
+
+  attre = bgp_attr_extra_get (&args->attr);
+
+  if ( PEER_CAP_AS4_USE(args->peer) )
+    attre->aggregator_as = stream_getl (args->s);
   else
-    attre->aggregator_as = stream_getw (peer->ibuf);
-
-  attre->aggregator_addr.s_addr = stream_get_ipv4 (peer->ibuf);
+    attre->aggregator_as = stream_getw (args->s);
+
+  attre->aggregator_addr.s_addr = stream_get_ipv4 (args->s);
 
   /* Set atomic aggregate flag. */
-  attr->flag |= ATTR_FLAG_BIT (BGP_ATTR_AGGREGATOR);
+  args->attr.flag |= ATTR_FLAG_BIT (BGP_ATTR_AGGREGATOR);
 
   return BGP_ATTR_PARSE_PROCEED;
 }
@@ -1794,49 +1306,21 @@
  *     in any logging/debug stuff.
  */
 static bgp_attr_parse_ret_t
-<<<<<<< HEAD
-bgp_attr_as4_aggregator (struct peer *peer, bgp_size_t length,
-		                            struct attr *attr, u_char flag,
-		                            as_t *as4_aggregator_as,
-		                            struct in_addr *as4_aggregator_addr)
-{
-  if (!bgp_attr_flags_check(peer, BGP_ATTR_AS4_AGGREGATOR, flag))
-    return bgp_attr_malformed (peer, BGP_ATTR_AS4_AGGREGATOR, flag,
-                                     BGP_NOTIFY_UPDATE_ATTR_FLAG_ERR);
-
-  if (length != 8)
-    return bgp_attr_length_malformed (peer, BGP_ATTR_AS4_AGGREGATOR, flag,
-                                                                    length, 8) ;
-
-=======
-bgp_attr_as4_aggregator (struct bgp_attr_parser_args *args,
-		         as_t *as4_aggregator_as,
-		         struct in_addr *as4_aggregator_addr)
-{
-  struct peer *const peer = args->peer; 
-  struct attr *const attr = args->attr;
-  const bgp_size_t length = args->length;
-      
-  if (length != 8)
-    {
-      zlog (peer->log, LOG_ERR, "New Aggregator length is not 8 [%d]",
-            length);
-      return bgp_attr_malformed (args,
-                                 BGP_NOTIFY_UPDATE_ATTR_LENG_ERR,
-                                 0);
-    }
-  
->>>>>>> aee56745
-  *as4_aggregator_as = stream_getl (peer->ibuf);
-  as4_aggregator_addr->s_addr = stream_get_ipv4 (peer->ibuf);
-
-  attr->flag |= ATTR_FLAG_BIT (BGP_ATTR_AS4_AGGREGATOR);
-
-  if (PEER_CAP_AS4_USE(peer))
+bgp_attr_as4_aggregator (restrict bgp_attr_parser_args args)
+{
+  if (args->length != 8)
+    return bgp_attr_length_malformed (args, 8) ;
+
+  args->as4_aggregator_as          = stream_getl (args->s);
+  args->as4_aggregator_addr.s_addr = stream_get_ipv4 (args->s);
+
+  args->attr.flag |= ATTR_FLAG_BIT (BGP_ATTR_AS4_AGGREGATOR);
+
+  if (PEER_CAP_AS4_USE(args->peer))
     {
       if (BGP_DEBUG(as4, AS4))
         zlog_debug ("[AS4] %s sent AS4_AGGREGATOR despite being an"
-                                                    " AS4 speaker", peer->host);
+                                              " AS4 speaker", args->peer->host);
     }
 
   return BGP_ATTR_PARSE_PROCEED;
@@ -1854,23 +1338,14 @@
  * NB: we quietly ignore AS4_PATH if no AS_PATH -- same like AS4_AGGREGATOR.
  */
 static bgp_attr_parse_ret_t
-<<<<<<< HEAD
-bgp_attr_munge_as4_path (struct peer *peer, struct attr *attr,
-                                                        struct aspath *as4_path)
-=======
-bgp_attr_munge_as4_attrs (struct peer *const peer,
-                          struct attr *const attr,
-                          struct aspath *as4_path, as_t as4_aggregator,
-                          struct in_addr *as4_aggregator_addr)
->>>>>>> aee56745
+bgp_attr_munge_as4_path (restrict bgp_attr_parser_args args)
 {
   struct aspath *newpath;
-<<<<<<< HEAD
-
-  if (! (attr->flag & ATTR_FLAG_BIT (BGP_ATTR_AS4_PATH)))
+
+  if (! (args->attr.flag & ATTR_FLAG_BIT (BGP_ATTR_AS4_PATH)))
     return BGP_ATTR_PARSE_PROCEED ;     /* Do nothing if no AS4_PATH !  */
 
-  if (!(attr->flag & ATTR_FLAG_BIT (BGP_ATTR_AS_PATH)))
+  if (!(args->attr.flag & ATTR_FLAG_BIT (BGP_ATTR_AS_PATH)))
     /* The lack of an AS_PATH is likely to become a serious issue in the
      * near future.
      *
@@ -1884,16 +1359,16 @@
       if ( BGP_DEBUG(as4, AS4))
         zlog_debug ("[AS4] %s BGP not AS4 capable peer"
                     " sent AS4_PATH but no AS_PATH,"
-                    " so ignore the AS4_PATH", peer->host);
+                    " so ignore the AS4_PATH", args->peer->host);
 
       return BGP_ATTR_PARSE_PROCEED ;   /* Easy(-ish) if no AS_PATH     */
     } ;
 
   /* need to reconcile NEW_AS_PATH and AS_PATH
    */
-  newpath = aspath_reconcile_as4 (attr->aspath, as4_path);
-  aspath_unintern (&attr->aspath);
-  attr->aspath = aspath_intern (newpath);
+  newpath = aspath_reconcile_as4 (args->attr.aspath, args->as4_path);
+  aspath_unintern (&args->attr.aspath);
+  args->attr.aspath = aspath_intern (newpath);
 
   return BGP_ATTR_PARSE_PROCEED;
 }
@@ -1949,15 +1424,13 @@
  *                                     NB: this is not, strictly, and error
  */
 static bgp_attr_parse_ret_t
-bgp_attr_munge_as4_aggr (struct peer *peer, struct attr *attr,
-                          as_t as4_aggregator,
-                          struct in_addr *as4_aggregator_addr)
+bgp_attr_munge_as4_aggr (restrict bgp_attr_parser_args args)
 {
   struct attr_extra *attre ;
 
   /* We have a AS2 peer.  Worry about AGGREGATOR and AS4_AGGREGATOR.
    */
-  if (!(attr->flag & ATTR_FLAG_BIT (BGP_ATTR_AS4_AGGREGATOR)))
+  if (!(args->attr.flag & ATTR_FLAG_BIT (BGP_ATTR_AS4_AGGREGATOR)))
     return BGP_ATTR_PARSE_PROCEED ;     /* Easy if no AS4_AGGREGATOR    */
 
   /* AGGREGATOR is Optional Transitive.
@@ -2005,48 +1478,21 @@
    * both AGGREGATOR and AS4_AGGREGATOR together.  BUT, if we were to resurrect
    * an AGGREGATOR from a lone AS4_AGGREGATOR, then some poor AS2 speaker
    * will find that BGP is no longer working as it did before !!!
-=======
-  struct attr_extra *attre = attr->extra;
-    
-  if (CHECK_FLAG (peer->cap, PEER_CAP_AS4_RCV))
-    {
-      /* peer can do AS4, so we ignore AS4_PATH and AS4_AGGREGATOR
-       * if given.
-       * It is worth a warning though, because the peer really
-       * should not send them
-       */
-      if (BGP_DEBUG(as4, AS4))
-        {
-          if (attr->flag & (ATTR_FLAG_BIT(BGP_ATTR_AS4_PATH)))
-            zlog_debug ("[AS4] %s %s AS4_PATH",
-                        peer->host, "AS4 capable peer, yet it sent");
-          
-          if (attr->flag & (ATTR_FLAG_BIT(BGP_ATTR_AS4_AGGREGATOR)))
-            zlog_debug ("[AS4] %s %s AS4_AGGREGATOR",
-                        peer->host, "AS4 capable peer, yet it sent");
-        }
-      
-      return BGP_ATTR_PARSE_PROCEED;
-    }
-  
-  /* We have a asn16 peer.  First, look for AS4_AGGREGATOR
-   * because that may override AS4_PATH
->>>>>>> aee56745
-   */
-  if (!(attr->flag & ATTR_FLAG_BIT (BGP_ATTR_AGGREGATOR)))
+   */
+  if (!(args->attr.flag & ATTR_FLAG_BIT (BGP_ATTR_AGGREGATOR)))
     {
       if ( BGP_DEBUG(as4, AS4))
         zlog_debug ("[AS4] %s BGP not AS4 capable peer"
                     " sent AS4_AGGREGATOR but no AGGREGATOR,"
-                    " so ignore the AS4_AGGREGATOR", peer->host);
+                    " so ignore the AS4_AGGREGATOR", args->peer->host);
 
       return BGP_ATTR_PARSE_PROCEED ;   /* Easy(-ish) if no AGGREGATOR  */
     } ;
 
   /* received both AGGREGATOR and AS4_AGGREGATOR.
    */
-  attre = attr->extra ;
-  assert (attre);
+  attre = args->attr.extra ;
+  assert (attre != NULL);
 
   if (attre->aggregator_as != BGP_AS_TRANS)
     {
@@ -2055,7 +1501,7 @@
         zlog_debug ("[AS4] %s BGP not AS4 capable peer"
                     " sent AGGREGATOR %u != AS_TRANS and"
                     " AS4_AGGREGATOR, so ignore"
-                    " AS4_AGGREGATOR and AS4_PATH", peer->host,
+                    " AS4_AGGREGATOR and AS4_PATH", args->peer->host,
                                                     attre->aggregator_as);
 
       return BGP_ATTR_PARSE_IGNORE ;
@@ -2063,255 +1509,160 @@
 
   /* Finally -- set the aggregator information from the AS4_AGGREGATOR !
    */
-  attre->aggregator_as          = as4_aggregator;
-  attre->aggregator_addr.s_addr = as4_aggregator_addr->s_addr;
+  attre->aggregator_as          = args->as4_aggregator_as;
+  attre->aggregator_addr.s_addr = args->as4_aggregator_addr.s_addr;
 
   return BGP_ATTR_PARSE_PROCEED ;
 }
 
 /* Community attribute. */
 static bgp_attr_parse_ret_t
-<<<<<<< HEAD
-bgp_attr_community (struct peer *peer, bgp_size_t length,
-	                                         struct attr *attr, u_char flag)
-{
-  if (!bgp_attr_flags_check(peer, BGP_ATTR_COMMUNITIES, flag))
-    return bgp_attr_malformed (peer, BGP_ATTR_COMMUNITIES, flag,
-                                     BGP_NOTIFY_UPDATE_ATTR_FLAG_ERR);
-=======
-bgp_attr_community (struct bgp_attr_parser_args *args)
-{
-  struct peer *const peer = args->peer; 
-  struct attr *const attr = args->attr;  
-  const bgp_size_t length = args->length;
-  
->>>>>>> aee56745
-  if (length == 0)
-    {
-      attr->community = NULL;
+bgp_attr_community (restrict bgp_attr_parser_args args)
+{
+  if (args->length == 0)
+    {
+      args->attr.community = NULL;
       return BGP_ATTR_PARSE_PROCEED;
     }
 
-  attr->community =
-    community_parse ((u_int32_t *)stream_get_pnt (peer->ibuf), length);
+  args->attr.community =
+              community_parse ((uint32_t *)stream_get_pnt (args->s),
+                                                                  args->length);
 
   /* XXX: fix community_parse to use stream API and remove this */
-  stream_forward_getp (peer->ibuf, length);
-
-  if (!attr->community)
-<<<<<<< HEAD
-    {
-      zlog (peer->log, LOG_ERR, "Malformed COMMUNITIES (length is %u)",
-                                                                       length) ;
-
-      return bgp_attr_malformed (peer, BGP_ATTR_COMMUNITIES, flag,
-                                       BGP_NOTIFY_UPDATE_OPT_ATTR_ERR);
+  stream_forward_getp (args->s, args->length);
+
+  if (!args->attr.community)
+    {
+      zlog (args->peer->log, LOG_ERR, "Malformed COMMUNITIES (length is %u)",
+                                                                 args->length) ;
+
+      return bgp_attr_malformed (args, BGP_NOTIFY_UPDATE_OPT_ATTR_ERR);
     } ;
 
-=======
-    return bgp_attr_malformed (args,
-                               BGP_NOTIFY_UPDATE_OPT_ATTR_ERR,
-                               args->total);
-  
->>>>>>> aee56745
-  attr->flag |= ATTR_FLAG_BIT (BGP_ATTR_COMMUNITIES);
+  args->attr.flag |= ATTR_FLAG_BIT (BGP_ATTR_COMMUNITIES);
 
   return BGP_ATTR_PARSE_PROCEED;
 }
 
 /* Originator ID attribute. */
 static bgp_attr_parse_ret_t
-<<<<<<< HEAD
-bgp_attr_originator_id (struct peer *peer, bgp_size_t length,
-	                                         struct attr *attr, u_char flag)
-{
-  if (!bgp_attr_flags_check(peer, BGP_ATTR_ORIGINATOR_ID, flag))
-    return bgp_attr_malformed (peer, BGP_ATTR_ORIGINATOR_ID, flag,
-                               BGP_NOTIFY_UPDATE_ATTR_FLAG_ERR);
-
-  if (length != 4)
-    return bgp_attr_length_malformed (peer, BGP_ATTR_ORIGINATOR_ID, flag,
-                                                                    length, 4) ;
-=======
-bgp_attr_originator_id (struct bgp_attr_parser_args *args)
-{
-  struct peer *const peer = args->peer; 
-  struct attr *const attr = args->attr;
-  const bgp_size_t length = args->length;
-  
-  /* Length check. */
-  if (length != 4)
-    {
-      zlog (peer->log, LOG_ERR, "Bad originator ID length %d", length);
-
-      return bgp_attr_malformed (args,
-                                 BGP_NOTIFY_UPDATE_ATTR_LENG_ERR,
-                                 args->total);
-    }
->>>>>>> aee56745
-
-  (bgp_attr_extra_get (attr))->originator_id.s_addr
-    = stream_get_ipv4 (peer->ibuf);
-
-  attr->flag |= ATTR_FLAG_BIT (BGP_ATTR_ORIGINATOR_ID);
+bgp_attr_originator_id (bgp_attr_parser_args args)
+{
+  if (args->length != 4)
+    return bgp_attr_length_malformed (args, 4) ;
+
+  (bgp_attr_extra_get (&args->attr))->originator_id.s_addr
+    = stream_get_ipv4 (args->s);
+
+  args->attr.flag |= ATTR_FLAG_BIT (BGP_ATTR_ORIGINATOR_ID);
 
   return BGP_ATTR_PARSE_PROCEED;
 }
 
 /* Cluster list attribute. */
 static bgp_attr_parse_ret_t
-<<<<<<< HEAD
-bgp_attr_cluster_list (struct peer *peer, bgp_size_t length,
-                                                 struct attr *attr, u_char flag)
-{
-  if (!bgp_attr_flags_check(peer, BGP_ATTR_CLUSTER_LIST, flag))
-    return bgp_attr_malformed (peer, BGP_ATTR_CLUSTER_LIST, flag,
-                                     BGP_NOTIFY_UPDATE_ATTR_FLAG_ERR);
-
-=======
-bgp_attr_cluster_list (struct bgp_attr_parser_args *args)
-{
-  struct peer *const peer = args->peer; 
-  struct attr *const attr = args->attr;
-  const bgp_size_t length = args->length;
-  
-  /* Check length. */
->>>>>>> aee56745
-  if (length % 4)
-    {
-      zlog (peer->log, LOG_ERR, "Bad cluster list length %d", length);
-
-<<<<<<< HEAD
-      return bgp_attr_malformed (peer, BGP_ATTR_CLUSTER_LIST, flag,
-                                       BGP_NOTIFY_UPDATE_ATTR_LENG_ERR);
-=======
-      return bgp_attr_malformed (args, BGP_NOTIFY_UPDATE_ATTR_LENG_ERR,
-                                 args->total);
->>>>>>> aee56745
-    }
-
-  (bgp_attr_extra_get (attr))->cluster
-    = cluster_parse ((struct in_addr *)stream_get_pnt (peer->ibuf), length);
+bgp_attr_cluster_list (restrict bgp_attr_parser_args args)
+{
+  if (args->length % 4)
+    {
+      zlog (args->peer->log, LOG_ERR, "Bad cluster list length %u",
+                                                                  args->length);
+
+      return bgp_attr_malformed (args, BGP_NOTIFY_UPDATE_ATTR_LENG_ERR);
+    }
+
+  (bgp_attr_extra_get (&args->attr))->cluster
+    = cluster_parse ((struct in_addr *)stream_get_pnt (args->peer->ibuf),
+                                                                  args->length);
 
   /* XXX: Fix cluster_parse to use stream API and then remove this */
-  stream_forward_getp (peer->ibuf, length);
-
-  attr->flag |= ATTR_FLAG_BIT (BGP_ATTR_CLUSTER_LIST);
+  stream_forward_getp (args->s, args->length);
+
+  args->attr.flag |= ATTR_FLAG_BIT (BGP_ATTR_CLUSTER_LIST);
 
   return BGP_ATTR_PARSE_PROCEED;
 }
 
 /* Multiprotocol reachability information parse. */
-<<<<<<< HEAD
 extern bgp_attr_parse_ret_t
-bgp_mp_reach_parse (struct peer *peer, const bgp_size_t length,
-                    struct attr *attr, const u_char flag,
-=======
-int
-bgp_mp_reach_parse (struct bgp_attr_parser_args *args,
->>>>>>> aee56745
-                    struct bgp_nlri *mp_update)
+bgp_mp_reach_parse (bgp_attr_parser_args args)
 {
   afi_t  afi;
   safi_t safi;
   size_t nlri_len ;
   byte*  nlri ;
   ulen   nexthop_endp ;
+  ulen   nexthop_len ;
   u_char reserved ;
 
   int ret;
-  struct stream *s;
-  struct peer *const peer = args->peer;  
-  struct attr *const attr = args->attr;
-  const bgp_size_t length = args->length;
-  struct attr_extra *attre = bgp_attr_extra_get(attr);
-<<<<<<< HEAD
-
-  if (!bgp_attr_flags_check(peer, BGP_ATTR_MP_REACH_NLRI, flag))
-    return bgp_attr_malformed (peer, BGP_ATTR_MP_REACH_NLRI, flag,
-                                     BGP_NOTIFY_UPDATE_ATTR_FLAG_ERR);
-
-  /* Require the given length to be: within what is left to read in the stream
-   *                                 at least the minimum required
-   *
-   * If OK, sets s->endp to the end of the attribute.
-   */
-=======
-  
-  /* Set end of packet. */
->>>>>>> aee56745
-  s = BGP_INPUT(peer);
+  struct attr_extra *attre = bgp_attr_extra_get(&args->attr);
 
   /* Load AFI, SAFI and Next Hop Length
    */
-  afi  = stream_getw (s);
-  safi = stream_getc (s);
-  attre->mp_nexthop_len = stream_getc (s);
-
-  if (stream_has_overrun(s))
-    {
-      zlog (peer->log, LOG_ERR,
+  afi  = stream_getw (args->s);
+  safi = stream_getc (args->s);
+  nexthop_len = stream_getc (args->s);
+
+  if (stream_has_overrun(args->s))
+    {
+      zlog (args->peer->log, LOG_ERR,
                         "%s attribute length is %u -- should be at least 5",
-            map_direct(bgp_attr_name_map, BGP_ATTR_MP_REACH_NLRI).str, length) ;
-
-      return bgp_attr_malformed (peer, BGP_ATTR_MP_REACH_NLRI, flag,
-                                               BGP_NOTIFY_UPDATE_ATTR_LENG_ERR);
+                    map_direct(bgp_attr_name_map, BGP_ATTR_MP_REACH_NLRI).str,
+                                                                 args->length) ;
+
+      return bgp_attr_malformed (args, BGP_NOTIFY_UPDATE_ATTR_LENG_ERR);
     } ;
 
   /* Get nexthop length and check
    */
-  nexthop_endp = stream_push_endp(s, attre->mp_nexthop_len + 1) ;
-
-  if (stream_has_overrun(s))
-    {
-      stream_pop_endp(s, nexthop_endp) ;        /* as you was   */
+  nexthop_endp = stream_push_endp(args->s, nexthop_len + 1) ;
+
+  if (stream_has_overrun(args->s))
+    {
+      stream_pop_endp(args->s, nexthop_endp) ;          /* as you was   */
 
       zlog_info ("%s: %s, MP nexthop length %u + reserved byte"
                                                    " overruns end of attribute",
-		 __func__, peer->host, attre->mp_nexthop_len);
-
-      return bgp_attr_malformed (peer, BGP_ATTR_MP_REACH_NLRI, flag,
-                                                BGP_NOTIFY_UPDATE_OPT_ATTR_ERR);
+		 __func__, args->peer->host, nexthop_len);
+
+      return bgp_attr_malformed (args, BGP_NOTIFY_UPDATE_OPT_ATTR_ERR);
     } ;
 
   /* Nexthop length check.
    */
-  switch (attre->mp_nexthop_len)
+  switch (nexthop_len)
     {
     case 4:
-      stream_get (&attre->mp_nexthop_global_in, s, 4);
+      stream_get (&attre->mp_nexthop_global_in, args->s, 4);
       /* Probably needed for RFC 2283 */
-      if (attr->nexthop.s_addr == 0)
-        memcpy(&attr->nexthop.s_addr, &attre->mp_nexthop_global_in, 4);
+      if (args->attr.nexthop.s_addr == 0)
+        memcpy(&args->attr.nexthop.s_addr, &attre->mp_nexthop_global_in, 4);
       break;
 
     case 12:
-      stream_getl (s); /* RD high */
-      stream_getl (s); /* RD low */
-      stream_get (&attre->mp_nexthop_global_in, s, 4);
+      stream_getl (args->s); /* RD high */
+      stream_getl (args->s); /* RD low */
+      stream_get (&attre->mp_nexthop_global_in, args->s, 4);
       break;
 
 #ifdef HAVE_IPV6
     case 16:
-      stream_get (&attre->mp_nexthop_global, s, 16);
+      stream_get (&attre->mp_nexthop_global, args->s, 16);
       break;
 
     case 32:
-      stream_get (&attre->mp_nexthop_global, s, 16);
-      stream_get (&attre->mp_nexthop_local, s, 16);
+      stream_get (&attre->mp_nexthop_global, args->s, 16);
+      stream_get (&attre->mp_nexthop_local, args->s, 16);
       if (! IN6_IS_ADDR_LINKLOCAL (&attre->mp_nexthop_local))
 	{
-	  char buf1[INET6_ADDRSTRLEN];
-	  char buf2[INET6_ADDRSTRLEN];
-
 	  if (BGP_DEBUG (update, UPDATE_IN))
 	    zlog_debug ("%s got two nexthop %s %s "
 	                           "but second one is not a link-local nexthop",
-	               peer->host,
-		       inet_ntop (AF_INET6, &attre->mp_nexthop_global,
-				  buf1, INET6_ADDRSTRLEN),
-		       inet_ntop (AF_INET6, &attre->mp_nexthop_local,
-				  buf2, INET6_ADDRSTRLEN));
+	               args->peer->host,
+                       siptoa(AF_INET6, &attre->mp_nexthop_global).str,
+                       siptoa(AF_INET6, &attre->mp_nexthop_local).str) ;
 
 	  attre->mp_nexthop_len = 16;
 	}
@@ -2319,32 +1670,33 @@
 #endif /* HAVE_IPV6 */
 
     default:
-      stream_pop_endp(s, nexthop_endp) ;        /* as you was   */
-
-      zlog_info ("%s: (%s) unknown multiprotocol next hop length: %d",
-                                  __func__, peer->host, attre->mp_nexthop_len) ;
-
-      return bgp_attr_malformed (peer, BGP_ATTR_MP_REACH_NLRI, flag,
-                                       BGP_NOTIFY_UPDATE_OPT_ATTR_ERR);
-    }
+      stream_pop_endp(args->s, nexthop_endp) ;          /* as you was   */
+
+      zlog_info ("%s: (%s) unknown multiprotocol next hop length: %u",
+                                      __func__, args->peer->host, nexthop_len) ;
+
+      return bgp_attr_malformed (args, BGP_NOTIFY_UPDATE_OPT_ATTR_ERR);
+    }
+
+  attre->mp_nexthop_len = nexthop_len ;         /* passed muster        */
 
   /* Eat the reserved byte
    */
-  reserved = stream_getc (s) ;
+  reserved = stream_getc (args->s) ;
 
   /* We should now have read up to the recorded endp, and not beyond
    *
    * This is an internal error, really.
    */
-  if (!stream_pop_endp(s, nexthop_endp))
-    return bgp_attr_over_or_underrun(peer, BGP_ATTR_MP_REACH_NLRI, length) ;
+  if (!stream_pop_endp(args->s, nexthop_endp))
+    return bgp_attr_over_or_underrun(args) ;
 
   /* Check the reserved byte value
    */
   if (reserved != 0)
      zlog_warn("%s sent non-zero value, %u, for defunct SNPA-length field"
                                          " in MP_REACH_NLRI for AFI/SAFI %u/%u",
-                                              peer->host, reserved, afi, safi) ;
+                                        args->peer->host, reserved, afi, safi) ;
 
   /* must have nrli_len, what is left of the attribute
    *
@@ -2355,232 +1707,165 @@
    * Accepting zero bytes of NLRI does not appear to do harm.  But we whine
    * about it in the logging.
    */
-  nlri = stream_get_bytes_left(s, &nlri_len) ;  /* steps past   */
+  nlri = stream_get_bytes_left(args->s, &nlri_len) ;    /* steps past   */
 
   if (nlri_len == 0)
     zlog_warn("%s sent zero length NLRI in MP_REACH_NLRI for AFI/SAFI %u/%u",
-                                                        peer->host, afi, safi) ;
+                                                  args->peer->host, afi, safi) ;
   else if (safi != SAFI_MPLS_LABELED_VPN)
     {
       /* If the nlri are not valid, bgp_nlri_sanity_check() drops the session
        */
-      ret = bgp_nlri_sanity_check (peer, afi, nlri, nlri_len);
+      ret = bgp_nlri_sanity_check (args->peer, afi, nlri, nlri_len);
       if (ret < 0)
         {
-          zlog_info ("%s %s NLRI in MP_REACH_NLRI doesn't pass sanity check",
-                            peer->host, map_direct(bgp_afi_name_map, afi).str) ;
+          zlog_info ("%s %s NLRI in MP_REACH_NLRI fails sanity check",
+                      args->peer->host, map_direct(bgp_afi_name_map, afi).str) ;
           return BGP_ATTR_PARSE_ERROR ;
 	}
     }
 
   /* Record the MP_REACH_NLRI
    */
-  mp_update->afi    = afi;
-  mp_update->safi   = safi;
-  mp_update->nlri   = nlri ;
-  mp_update->length = nlri_len;
+  args->mp_update.afi    = afi;
+  args->mp_update.safi   = safi;
+  args->mp_update.nlri   = nlri ;
+  args->mp_update.length = nlri_len;
 
   return BGP_ATTR_PARSE_PROCEED;
 } ;
 
-<<<<<<< HEAD
 /* Multiprotocol unreachable parse
  *
  * Sets mp_eor iff all is well, and attribute is empty.
  */
 extern bgp_attr_parse_ret_t
-bgp_mp_unreach_parse (struct peer *peer, const bgp_size_t length,
-                      const u_char flag, struct bgp_nlri *mp_withdraw,
-                                                                   bool* mp_eor)
-=======
-/* Multiprotocol unreachable parse */
-int
-bgp_mp_unreach_parse (struct bgp_attr_parser_args *args,
-		      struct bgp_nlri *mp_withdraw)
->>>>>>> aee56745
-{
-  struct stream *s;
+bgp_mp_unreach_parse (restrict bgp_attr_parser_args args)
+{
   afi_t  afi;
   safi_t safi;
   size_t nlri_len ;
   byte*  nlri ;
-  int ret;
-<<<<<<< HEAD
-
-  if (!bgp_attr_flags_check(peer, BGP_ATTR_MP_UNREACH_NLRI, flag))
-    return bgp_attr_malformed (peer, BGP_ATTR_MP_UNREACH_NLRI, flag,
-                                     BGP_NOTIFY_UPDATE_ATTR_FLAG_ERR);
-
-  s = BGP_INPUT(peer);
 
   /* Load AFI, SAFI.
    */
-  afi  = stream_getw (s);
-=======
-  struct peer *const peer = args->peer;  
-  const bgp_size_t length = args->length;
-
-  s = peer->ibuf;
-  
-#define BGP_MP_UNREACH_MIN_SIZE 3
-  if ((length > STREAM_READABLE(s)) || (length <  BGP_MP_UNREACH_MIN_SIZE))
-    return BGP_ATTR_PARSE_ERROR;
-  
-  afi = stream_getw (s);
->>>>>>> aee56745
-  safi = stream_getc (s);
-
-  if (stream_has_overrun(s))
-    {
-      zlog (peer->log, LOG_ERR,
+  afi  = stream_getw (args->s);
+  safi = stream_getc (args->s);
+
+  if (stream_has_overrun(args->s))
+    {
+      zlog (args->peer->log, LOG_ERR,
                             "%s attribute length is %u -- should be at least 3",
                     map_direct(bgp_attr_name_map, BGP_ATTR_MP_UNREACH_NLRI).str,
-                                                                       length) ;
-
-      return bgp_attr_malformed (peer, BGP_ATTR_MP_UNREACH_NLRI, flag,
-                                               BGP_NOTIFY_UPDATE_ATTR_LENG_ERR);
+                                                                 args->length) ;
+
+      return bgp_attr_malformed (args, BGP_NOTIFY_UPDATE_ATTR_LENG_ERR);
     } ;
 
   /* must have nrli_len, what is left of the attribute
    */
-  nlri = stream_get_bytes_left(s, &nlri_len) ;  /* steps past   */
+  nlri = stream_get_bytes_left(args->s, &nlri_len) ;    /* steps past   */
 
   if (nlri_len == 0)
-    *mp_eor = true ;
+    args->mp_eor = true ;
   else if (safi != SAFI_MPLS_LABELED_VPN)
     {
-      /* If the nlri are not valid, bgp_nlri_sanity_check() drops the session
+      /* If the nlri are not valid, bgp_nlri_sanity_check() drops the
+       * session
        */
-      ret = bgp_nlri_sanity_check (peer, afi, nlri, nlri_len);
+      int ret ;
+
+      ret = bgp_nlri_sanity_check (args->peer, afi, nlri, nlri_len);
       if (ret < 0)
         {
-          zlog_info ("%s %s NLRI in MP_UNREACH_NLRI doesn't pass sanity check",
-                            peer->host, map_direct(bgp_afi_name_map, afi).str) ;
+          zlog_info ("%s %s NLRI in MP_UNREACH_NLRI fails sanity check",
+                  args->peer->host, map_direct(bgp_afi_name_map, afi).str) ;
           return BGP_ATTR_PARSE_ERROR ;
-       }
-    }
+        }
+    } ;
 
   /* Record the MP_UNREACH_NLRI
    */
-  mp_withdraw->afi    = afi;
-  mp_withdraw->safi   = safi;
-  mp_withdraw->nlri   = nlri ;
-  mp_withdraw->length = nlri_len ;
+  args->mp_withdraw.afi    = afi;
+  args->mp_withdraw.safi   = safi;
+  args->mp_withdraw.nlri   = nlri ;
+  args->mp_withdraw.length = nlri_len ;
 
   return BGP_ATTR_PARSE_PROCEED ;
 }
 
 /* Extended Community attribute. */
 static bgp_attr_parse_ret_t
-<<<<<<< HEAD
-bgp_attr_ext_communities (struct peer *peer, bgp_size_t length,
-			                         struct attr *attr, u_char flag)
-{
-  if (!bgp_attr_flags_check(peer, BGP_ATTR_EXT_COMMUNITIES, flag))
-    return bgp_attr_malformed (peer, BGP_ATTR_EXT_COMMUNITIES, flag,
-                               BGP_NOTIFY_UPDATE_ATTR_FLAG_ERR);
-
-  /* Basic length check. */
-=======
-bgp_attr_ext_communities (struct bgp_attr_parser_args *args)
-{
-  struct peer *const peer = args->peer;  
-  struct attr *const attr = args->attr;  
-  const bgp_size_t length = args->length;
-  
->>>>>>> aee56745
-  if (length == 0)
-    {
-      if (attr->extra)
-        attr->extra->ecommunity = NULL;
+bgp_attr_ext_communities (restrict bgp_attr_parser_args args)
+{
+  if (args->length == 0)
+    {
+      if (args->attr.extra != NULL)
+        args->attr.extra->ecommunity = NULL;
 
       /* Empty extcomm doesn't seem to be invalid per se */
       return BGP_ATTR_PARSE_PROCEED;
     }
 
-  (bgp_attr_extra_get (attr))->ecommunity =
-    ecommunity_parse ((u_int8_t *)stream_get_pnt (peer->ibuf), length);
+  (bgp_attr_extra_get (&args->attr))->ecommunity =
+            ecommunity_parse ((u_int8_t *)stream_get_pnt (args->s),
+                                                                  args->length);
   /* XXX: fix ecommunity_parse to use stream API */
-  stream_forward_getp (peer->ibuf, length);
-
-  if (!attr->extra->ecommunity)
-<<<<<<< HEAD
-    return bgp_attr_malformed (peer, BGP_ATTR_EXT_COMMUNITIES, flag,
-                                     BGP_NOTIFY_UPDATE_OPT_ATTR_ERR);
-
-=======
-    return bgp_attr_malformed (args,
-                               BGP_NOTIFY_UPDATE_OPT_ATTR_ERR,
-                               args->total);
-  
->>>>>>> aee56745
-  attr->flag |= ATTR_FLAG_BIT (BGP_ATTR_EXT_COMMUNITIES);
+  stream_forward_getp (args->s, args->length);
+
+  if (args->attr.extra->ecommunity == NULL)
+    return bgp_attr_malformed (args, BGP_NOTIFY_UPDATE_OPT_ATTR_ERR);
+
+  args->attr.flag |= ATTR_FLAG_BIT (BGP_ATTR_EXT_COMMUNITIES);
 
   return BGP_ATTR_PARSE_PROCEED;
 }
 
 /* BGP unknown attribute treatment. */
 static bgp_attr_parse_ret_t
-<<<<<<< HEAD
-bgp_attr_unknown (struct peer *peer, struct attr *attr, u_char flag,
-                                                 u_char type, bgp_size_t length)
-=======
-bgp_attr_unknown (struct bgp_attr_parser_args *args)
->>>>>>> aee56745
+bgp_attr_unknown (restrict bgp_attr_parser_args args)
 {
   struct transit *transit;
   struct attr_extra *attre;
-<<<<<<< HEAD
+
   byte* raw_attr ;
   ulen  raw_len ;
-=======
-  struct peer *const peer = args->peer; 
-  struct attr *const attr = args->attr;
-  u_char *const startp = args->startp;
-  const u_char type = args->type;
-  const u_char flag = args->flags;  
-  const bgp_size_t length = args->length;
-  
->>>>>>> aee56745
 
   if (BGP_DEBUG (normal, NORMAL))
-    zlog_debug ("%s Unknown attribute is received (type %d, length %d)",
-	                                              peer->host, type, length);
+    zlog_debug ("%s Unknown attribute is received "
+                                            "(%stransitive type %u, length %u)",
+                   args->peer->host,
+                    CHECK_FLAG (args->flags, BGP_ATTR_FLAG_TRANS) ? "" : "non-",
+                                                      args->type, args->length);
 
   if (BGP_DEBUG (events, EVENTS))
-    zlog (peer->log, LOG_DEBUG,
-	  "Unknown attribute type %d length %d is received", type, length);
+    zlog (args->peer->log, LOG_DEBUG,
+                          "Unknown attribute type %u length %u is received",
+                                                      args->type, args->length);
 
   /* Forward read pointer of input stream. */
-  stream_forward_getp (peer->ibuf, length);
+  stream_forward_getp (args->s, args->length);
 
   /* If any of the mandatory well-known attributes are not recognized,
      then the Error Subcode is set to Unrecognized Well-known
      Attribute.  The Data field contains the unrecognized attribute
      (type, length and value). */
-  if (! CHECK_FLAG (flag, BGP_ATTR_FLAG_OPTIONAL))
-    {
-<<<<<<< HEAD
-      zlog (peer->log, LOG_ERR,
-            "Unknown attribute type %d has flags 0x%x -- ie NOT Optional",
-                                                                    type, flag);
-      return bgp_attr_malformed (peer, type, flag,
-                                       BGP_NOTIFY_UPDATE_UNREC_ATTR);
-=======
-      return bgp_attr_malformed (args,
-                                 BGP_NOTIFY_UPDATE_UNREC_ATTR,
-                                 args->total);
->>>>>>> aee56745
+  if (! CHECK_FLAG (args->flags, BGP_ATTR_FLAG_OPTIONAL))
+    {
+      zlog (args->peer->log, LOG_ERR,
+            "Unknown attribute type %u has flags 0x%x -- ie NOT Optional",
+                                                       args->type, args->flags);
+      return bgp_attr_malformed (args, BGP_NOTIFY_UPDATE_UNREC_ATTR);
     }
 
   /* Unrecognized non-transitive optional attributes must be quietly
      ignored and not passed along to other BGP peers. */
-  if (! CHECK_FLAG (flag, BGP_ATTR_FLAG_TRANS))
+  if (! CHECK_FLAG (args->flags, BGP_ATTR_FLAG_TRANS))
     return BGP_ATTR_PARSE_PROCEED;
 
   /* Get the address and total length of the attribute
    */
-  raw_attr = bgp_attr_raw(peer, &raw_len) ;
+  raw_attr = bgp_attr_raw(args->peer, &raw_len) ;
 
   /* If a path with recognized transitive optional attribute is
      accepted and passed along to other BGP peers and the Partial bit
@@ -2591,7 +1876,7 @@
 
   /* Store transitive attribute to the end of attr->transit.
    */
-  if (! ((attre = bgp_attr_extra_get(attr))->transit) )
+  if (! ((attre = bgp_attr_extra_get(&args->attr))->transit) )
       attre->transit = XCALLOC (MTYPE_TRANSIT, sizeof (struct transit));
 
   transit = attre->transit;
@@ -2642,46 +1927,34 @@
  *          BGP_ATTR_PARSE_ERROR     -- not good at all: session dropped
  */
 bgp_attr_parse_ret_t
-bgp_attr_parse (struct peer *peer, struct attr *attr,
-		struct bgp_nlri *mp_update, struct bgp_nlri *mp_withdraw,
-		                                                   bool* mp_eor)
+bgp_attr_parse (restrict bgp_attr_parser_args args)
 {
   bgp_attr_parse_ret_t aret;
-  struct stream *s;
-  ulen attr_count ;
+  uint   attr_count ;
   u_char seen[BGP_ATTR_BITMAP_SIZE];
-  /* we need the as4_path only until we have synthesized the as_path with it */
-  /* same goes for as4_aggregator */
-  struct aspath *as4_path = NULL;
-  as_t as4_aggregator = 0;
-  struct in_addr as4_aggregator_addr = { 0 };
-
-  /* Initialize bitmap. */
+  attr_flags_check_t* check ;
+
+  /* Initialize bitmap.
+   */
   memset (seen, 0, BGP_ATTR_BITMAP_SIZE);
 
   /* We are going to read size bytes of attributes from the current stream
    * position.
    */
-  *mp_eor    = false ;
-  attr_count = 0 ;
-
-  aret    = BGP_ATTR_PARSE_PROCEED ;    /* So far, so good !    */
-
-  s = BGP_INPUT(peer) ;
-  while (stream_get_read_left(s) > 0)
+  attr_count = 0 ;                      /* nothing yet          */
+  aret       = BGP_ATTR_PARSE_PROCEED ; /* So far, so good !    */
+
+  while (stream_get_read_left(args->s) > 0)
     {
       bgp_attr_parse_ret_t ret ;
-      ulen   header_length, length, attr_endp ;
-      u_char flag ;
-      u_char type ;
-
-<<<<<<< HEAD
+      ulen   header_length, attr_endp ;
+
       ++attr_count ;
 
       /* Remember the start of the attribute -- used in bgp_attr_malformed()
        * and other error handling.
        */
-      stream_set_startp(s, stream_get_getp(s)) ;
+      stream_set_startp(args->s, stream_get_getp(args->s)) ;
 
       /* Fetch attribute flag, type and length.
        *
@@ -2691,44 +1964,18 @@
        * unused.  They MUST be zero when sent and MUST be ignored when
        * received."
        */
-      flag = stream_getc (s) & 0xF0 ;
-      type = stream_getc (s);
-
-=======
-      /* Fetch attribute flag and type. */
-      startp = BGP_INPUT_PNT (peer);
-      /* "The lower-order four bits of the Attribute Flags octet are
-         unused.  They MUST be zero when sent and MUST be ignored when
-         received." */
-      flag = 0xF0 & stream_getc (BGP_INPUT (peer));
-      type = stream_getc (BGP_INPUT (peer));
-
-      /* Check whether Extended-Length applies and is in bounds */
-      if (CHECK_FLAG (flag, BGP_ATTR_FLAG_EXTLEN)
-          && ((endp - startp) < (BGP_ATTR_MIN_LEN + 1)))
-	{
-	  zlog (peer->log, LOG_WARNING, 
-		"%s: Extended length set, but just %lu bytes of attr header",
-		peer->host,
-		(unsigned long) (endp - STREAM_PNT (BGP_INPUT (peer))));
-
-	  bgp_notify_send (peer, 
-			   BGP_NOTIFY_UPDATE_ERR, 
-			   BGP_NOTIFY_UPDATE_ATTR_LENG_ERR);
-	  return BGP_ATTR_PARSE_ERROR;
-	}
-      
-      /* Check extended attribue length bit. */
->>>>>>> aee56745
-      if (CHECK_FLAG (flag, BGP_ATTR_FLAG_EXTLEN))
+      args->flags = stream_getc (args->s) & 0xF0 ;
+      args->type  = stream_getc (args->s);
+
+      if (CHECK_FLAG (args->flags, BGP_ATTR_FLAG_EXTLEN))
         {
           header_length = 4 ;
-          length = stream_getw (s);
+          args->length = stream_getw (args->s);
         }
       else
         {
           header_length = 3 ;
-          length = stream_getc (s);
+          args->length = stream_getc (args->s);
         } ;
 
       /* Check whether attribute prefix and the length of the attribute body
@@ -2737,24 +1984,25 @@
        * Sets the s->endp to the end of the current attribute and saves the
        * end of all attributes in
        */
-      attr_endp = stream_push_endp(s, length) ;
-      if (stream_has_overrun(s))
+      attr_endp = stream_push_endp(args->s, args->length) ;
+      if (stream_has_overrun(args->s))
 	{
-          ulen have = attr_endp - (ulen)stream_get_startp(s) ;
+          ulen have = attr_endp - (ulen)stream_get_startp(args->s) ;
 
           if (have < header_length)
-            zlog (peer->log, LOG_WARNING,
+            zlog (args->peer->log, LOG_WARNING,
 		"%s: broken BGP attribute [0x%x %u %u] have just %u octets for"
                                                             " attribute header",
-                                         peer->host, flag, type, length, have) ;
+                args->peer->host, args->flags, args->type, args->length, have) ;
           else
-            zlog (peer->log, LOG_WARNING,
+            zlog (args->peer->log, LOG_WARNING,
                 "%s: broken BGP attribute [0x%x %u %u] have just %u octets for"
                                                               " attribute body",
-                   peer->host, flag, type, length, (have - header_length)) ;
-
-	  bgp_peer_down_error (peer, BGP_NOTIFY_UPDATE_ERR,
-                                     BGP_NOTIFY_UPDATE_ATTR_LENG_ERR);
+                      args->peer->host, args->flags, args->type, args->length,
+                                                       (have - header_length)) ;
+
+	  bgp_peer_down_error (args->peer, BGP_NOTIFY_UPDATE_ERR,
+                                           BGP_NOTIFY_UPDATE_ATTR_LENG_ERR);
 
 	  aret = BGP_ATTR_PARSE_ERROR;
           goto attr_parse_exit ;
@@ -2764,14 +2012,14 @@
        * message, then the Error Subcode is set to Malformed Attribute
        * List.
        */
-      if (CHECK_BITMAP (seen, type))
+      if (CHECK_BITMAP (seen, args->type))
 	{
-	  zlog (peer->log, LOG_WARNING,
+	  zlog (args->peer->log, LOG_WARNING,
 		"%s: error BGP attribute type %s appears twice in a message",
-	                  peer->host, map_direct(bgp_attr_name_map, type).str);
-
-	  bgp_peer_down_error (peer, BGP_NOTIFY_UPDATE_ERR,
-                                     BGP_NOTIFY_UPDATE_MAL_ATTR);
+	       args->peer->host, map_direct(bgp_attr_name_map, args->type).str);
+
+	  bgp_peer_down_error (args->peer, BGP_NOTIFY_UPDATE_ERR,
+                                           BGP_NOTIFY_UPDATE_MAL_ATTR);
 
           aret = BGP_ATTR_PARSE_ERROR;
           goto attr_parse_exit ;
@@ -2780,9 +2028,8 @@
       /* Set type to bitmap to check duplicate attribute.  `type' is
        * unsigned char so it never overflow bitmap range.
        */
-      SET_BITMAP (seen, type);
-
-<<<<<<< HEAD
+      SET_BITMAP (seen, args->type);
+
       /* OK check attribute and store it's value.
        *
        * NB: have long ago discarded the unused flag bits.
@@ -2793,149 +2040,78 @@
        *     then it is assumed that: (a) it will have read the entire
        *     attribute -- so getp == endp, and (b) no more -- so not overrun !
        */
-      qassert((flag & 0x0F) == 0) ;
-      qassert(stream_has_read_left(s, length)) ;
-=======
-      /* Overflow check. */
-      attr_endp =  BGP_INPUT_PNT (peer) + length;
-
-      if (attr_endp > endp)
-	{
-	  zlog (peer->log, LOG_WARNING, 
-		"%s: BGP type %d length %d is too large, attribute total length is %d.  attr_endp is %p.  endp is %p", peer->host, type, length, size, attr_endp, endp);
-	  bgp_notify_send (peer, 
-			   BGP_NOTIFY_UPDATE_ERR, 
-			   BGP_NOTIFY_UPDATE_ATTR_LENG_ERR);
-	  return BGP_ATTR_PARSE_ERROR;
-	}
-	
-        struct bgp_attr_parser_args attr_args = {
-          .peer = peer,
-          .length = length,
-          .attr = attr,
-          .type = type,
-          .flags = flag,
-          .startp = startp,
-          .total = attr_endp - startp,
-        };
-      
-	
-      /* If any recognized attribute has Attribute Flags that conflict
-         with the Attribute Type Code, then the Error Subcode is set to
-         Attribute Flags Error.  The Data field contains the erroneous
-         attribute (type, length and value). */
-      if (bgp_attr_flag_invalid (&attr_args))
-        return bgp_attr_malformed (&attr_args,
-                                   BGP_NOTIFY_UPDATE_ATTR_FLAG_ERR,
-                                   attr_args.total);
->>>>>>> aee56745
-
-      switch (type)
-	{
-	case BGP_ATTR_ORIGIN:
-<<<<<<< HEAD
-	  ret = bgp_attr_origin (peer, length, attr, flag);
-	  break;
-	case BGP_ATTR_AS_PATH:
-          ret = bgp_attr_aspath (peer, &attr->aspath, length, attr, flag,
-                                                              BGP_ATTR_AS_PATH);
-          break;
-	case BGP_ATTR_AS4_PATH:
-	  ret = bgp_attr_aspath (peer, &as4_path,     length, attr, flag,
-                                                             BGP_ATTR_AS4_PATH);
-	  break;
-	case BGP_ATTR_NEXT_HOP:
-	  ret = bgp_attr_nexthop (peer, length, attr, flag);
-	  break;
-	case BGP_ATTR_MULTI_EXIT_DISC:
-	  ret = bgp_attr_med (peer, length, attr, flag);
-	  break;
-	case BGP_ATTR_LOCAL_PREF:
-	  ret = bgp_attr_local_pref (peer, length, attr, flag);
-	  break;
-	case BGP_ATTR_ATOMIC_AGGREGATE:
-	  ret = bgp_attr_atomic (peer, length, attr, flag);
-	  break;
-	case BGP_ATTR_AGGREGATOR:
-	  ret = bgp_attr_aggregator (peer, length, attr, flag);
-	  break;
-	case BGP_ATTR_AS4_AGGREGATOR:
-	  ret = bgp_attr_as4_aggregator (peer, length, attr, flag,
-	                                                  &as4_aggregator,
-	                                                  &as4_aggregator_addr);
-	  break;
-	case BGP_ATTR_COMMUNITIES:
-	  ret = bgp_attr_community (peer, length, attr, flag);
-	  break;
-	case BGP_ATTR_ORIGINATOR_ID:
-	  ret = bgp_attr_originator_id (peer, length, attr, flag);
-	  break;
-	case BGP_ATTR_CLUSTER_LIST:
-	  ret = bgp_attr_cluster_list (peer, length, attr, flag);
-	  break;
-	case BGP_ATTR_MP_REACH_NLRI:
-	  ret = bgp_mp_reach_parse (peer, length, attr, flag, mp_update);
-	  break;
-	case BGP_ATTR_MP_UNREACH_NLRI:
-	  ret = bgp_mp_unreach_parse (peer, length, flag, mp_withdraw, mp_eor);
-	  break;
-	case BGP_ATTR_EXT_COMMUNITIES:
-	  ret = bgp_attr_ext_communities (peer, length, attr, flag);
-	  break;
-	default:
-	  ret = bgp_attr_unknown (peer, attr, flag, type, length);
-=======
-	  ret = bgp_attr_origin (&attr_args);
-	  break;
-	case BGP_ATTR_AS_PATH:
-	  ret = bgp_attr_aspath (&attr_args);
-	  break;
-	case BGP_ATTR_AS4_PATH:
-	  ret = bgp_attr_as4_path (&attr_args, &as4_path);
-	  break;
-	case BGP_ATTR_NEXT_HOP:	
-	  ret = bgp_attr_nexthop (&attr_args);
-	  break;
-	case BGP_ATTR_MULTI_EXIT_DISC:
-	  ret = bgp_attr_med (&attr_args);
-	  break;
-	case BGP_ATTR_LOCAL_PREF:
-	  ret = bgp_attr_local_pref (&attr_args);
-	  break;
-	case BGP_ATTR_ATOMIC_AGGREGATE:
-	  ret = bgp_attr_atomic (&attr_args);
-	  break;
-	case BGP_ATTR_AGGREGATOR:
-	  ret = bgp_attr_aggregator (&attr_args);
-	  break;
-	case BGP_ATTR_AS4_AGGREGATOR:
-	  ret = bgp_attr_as4_aggregator (&attr_args,
-	                                 &as4_aggregator,
-	                                 &as4_aggregator_addr);
-	  break;
-	case BGP_ATTR_COMMUNITIES:
-	  ret = bgp_attr_community (&attr_args);
-	  break;
-	case BGP_ATTR_ORIGINATOR_ID:
-	  ret = bgp_attr_originator_id (&attr_args);
-	  break;
-	case BGP_ATTR_CLUSTER_LIST:
-	  ret = bgp_attr_cluster_list (&attr_args);
-	  break;
-	case BGP_ATTR_MP_REACH_NLRI:
-	  ret = bgp_mp_reach_parse (&attr_args, mp_update);
-	  break;
-	case BGP_ATTR_MP_UNREACH_NLRI:
-	  ret = bgp_mp_unreach_parse (&attr_args, mp_withdraw);
-	  break;
-	case BGP_ATTR_EXT_COMMUNITIES:
-	  ret = bgp_attr_ext_communities (&attr_args);
-	  break;
-	default:
-	  ret = bgp_attr_unknown (&attr_args);
->>>>>>> aee56745
-	  break;
-	}
+      qassert((args->flags & 0x0F) == 0) ;
+      qassert(stream_has_read_left(args->s, args->length)) ;
+
+      /* Check that the flags for the given attribute are OK, and if not, issue
+       * suitable diagnostic.
+       *
+       * Should collapse to next to nothing -- certainly for constant attr_code !
+       */
+      check = &attr_flags_check_array[(args->type < attr_flags_check_limit)
+                                                             ? args->type : 0] ;
+
+      if (((args->flags & check->mask) == check->req) || (check->mask == 0))
+        ret = BGP_ATTR_PARSE_PROCEED ;
+      else
+        ret = bgp_attr_flags_malformed (args, check) ;
+
+      /* If Flags were OK -- parse the value part
+       */
+      if (ret == BGP_ATTR_PARSE_PROCEED)
+        {
+          switch (args->type)
+            {
+              case BGP_ATTR_ORIGIN:
+                ret = bgp_attr_origin (args);
+                break;
+              case BGP_ATTR_AS_PATH:
+                ret = bgp_attr_aspath (args, &args->attr.aspath);
+                break;
+              case BGP_ATTR_AS4_PATH:
+                ret = bgp_attr_aspath (args, &args->as4_path);
+                break;
+              case BGP_ATTR_NEXT_HOP:
+                ret = bgp_attr_nexthop (args);
+                break;
+              case BGP_ATTR_MULTI_EXIT_DISC:
+                ret = bgp_attr_med (args);
+                break;
+              case BGP_ATTR_LOCAL_PREF:
+                ret = bgp_attr_local_pref (args);
+                break;
+              case BGP_ATTR_ATOMIC_AGGREGATE:
+                ret = bgp_attr_atomic (args);
+                break;
+              case BGP_ATTR_AGGREGATOR:
+                ret = bgp_attr_aggregator (args);
+                break;
+              case BGP_ATTR_AS4_AGGREGATOR:
+                ret = bgp_attr_as4_aggregator (args);
+                break;
+              case BGP_ATTR_COMMUNITIES:
+                ret = bgp_attr_community (args);
+                break;
+              case BGP_ATTR_ORIGINATOR_ID:
+                ret = bgp_attr_originator_id (args);
+                break;
+              case BGP_ATTR_CLUSTER_LIST:
+                ret = bgp_attr_cluster_list (args);
+                break;
+              case BGP_ATTR_MP_REACH_NLRI:
+                ret = bgp_mp_reach_parse (args);
+                break;
+              case BGP_ATTR_MP_UNREACH_NLRI:
+                ret = bgp_mp_unreach_parse (args);
+                break;
+              case BGP_ATTR_EXT_COMMUNITIES:
+                ret = bgp_attr_ext_communities (args);
+                break;
+              default:
+                ret = bgp_attr_unknown (args);
+                break;
+            } ;
+        } ;
 
       /* Restore the end of all attributes, and check that has read all of
        * the attribute.
@@ -2947,12 +2123,12 @@
        * NB: in any case, the getp is now set to the end of the attribute we
        *     just dealt with, and the endp is the end of all attributes.
        */
-      if (!stream_pop_endp(s, attr_endp))
+      if (!stream_pop_endp(args->s, attr_endp))
         {
           if (ret == BGP_ATTR_PARSE_PROCEED)
-            ret = bgp_attr_over_or_underrun(peer, type, length) ;
-
-          stream_clear_overrun(s) ;     /* in case continuing   */
+            ret = bgp_attr_over_or_underrun(args) ;
+
+          stream_clear_overrun(args->s) ;       /* in case continuing   */
         } ;
 
       /* Now decide what to do with the return code
@@ -2965,10 +2141,10 @@
           /* If we have chosen to ignore an error in a trivial attribute
            */
           case BGP_ATTR_PARSE_IGNORE:
-            zlog (peer->log, LOG_WARNING,
+            zlog (args->peer->log, LOG_WARNING,
                   "%s: Attribute %s invalid, but trivial -- ignoring it",
-                  peer->host,
-                  map_direct(bgp_attr_name_map, type).str);
+                  args->peer->host,
+                  map_direct(bgp_attr_name_map, args->type).str);
 
             if (aret == BGP_ATTR_PARSE_PROCEED)
               aret = BGP_ATTR_PARSE_IGNORE ;    /* promote      */
@@ -2977,10 +2153,10 @@
           /* If soft-ish error, turn into withdraw
            */
           case BGP_ATTR_PARSE_WITHDRAW:
-            zlog (peer->log, LOG_WARNING,
+            zlog (args->peer->log, LOG_WARNING,
                   "%s: Attribute %s invalid -- treating update as withdrawal",
-                  peer->host,
-                  map_direct(bgp_attr_name_map, type).str);
+                  args->peer->host,
+                  map_direct(bgp_attr_name_map, args->type).str);
 
             aret = ret ;                        /* promote      */
             break ;
@@ -2992,13 +2168,13 @@
            */
           case BGP_ATTR_PARSE_ERROR:
           default:
-            zlog (peer->log, LOG_WARNING,
+            zlog (args->peer->log, LOG_WARNING,
                   "%s: Attribute %s invalid -- session drop",
-                  peer->host,
-                  map_direct(bgp_attr_name_map, type).str);
-
-            bgp_peer_down_error (peer, BGP_NOTIFY_UPDATE_ERR,
-                                       BGP_NOTIFY_UPDATE_MAL_ATTR);
+                  args->peer->host,
+                  map_direct(bgp_attr_name_map, args->type).str);
+
+            bgp_peer_down_error (args->peer, BGP_NOTIFY_UPDATE_ERR,
+                                             BGP_NOTIFY_UPDATE_MAL_ATTR);
 
             aret = BGP_ATTR_PARSE_ERROR ;
             goto attr_parse_exit ;
@@ -3013,7 +2189,7 @@
    *                   or BGP_ATTR_PARSE_IGNORE if last attribute parsed
    *                                               just happened to be so.
    */
-  stream_set_startp(s, stream_get_endp(s)) ;
+  stream_set_startp(args->s, stream_get_endp(args->s)) ;
 
   /* At this place we can see whether we got AS4_PATH and/or
    * AS4_AGGREGATOR from a 16Bit peer and act accordingly.
@@ -3026,12 +2202,7 @@
    * all attributes first, including these 32bit ones, and now,
    * afterwards, we look what and if something is to be done for as4.
    */
-<<<<<<< HEAD
-  if (!PEER_CAP_AS4_USE(peer))
-=======
-  if (bgp_attr_munge_as4_attrs (peer, attr, as4_path,
-                                as4_aggregator, &as4_aggregator_addr))
->>>>>>> aee56745
+  if (!PEER_CAP_AS4_USE(args->peer))
     {
       bgp_attr_parse_ret_t ret ;
 
@@ -3041,11 +2212,10 @@
        *     In this case BGP_ATTR_PARSE_IGNORE does not signal an *error*,
        *     so we do not set "ignored" on the strength of it.
        */
-      ret = bgp_attr_munge_as4_aggr (peer, attr, as4_aggregator,
-                                                 &as4_aggregator_addr) ;
+      ret = bgp_attr_munge_as4_aggr (args) ;
 
       if (ret == BGP_ATTR_PARSE_PROCEED)
-        ret = bgp_attr_munge_as4_path (peer, attr, as4_path) ;
+        ret = bgp_attr_munge_as4_path (args) ;
 
       switch (ret)
         {
@@ -3067,12 +2237,11 @@
   /* Finally do the checks on the aspath we did not do yet
    * because we waited for a potentially synthesized aspath.
    */
-  if (attr->flag & (ATTR_FLAG_BIT(BGP_ATTR_AS_PATH)))
-    {
-<<<<<<< HEAD
+  if (args->attr.flag & (ATTR_FLAG_BIT(BGP_ATTR_AS_PATH)))
+    {
       bgp_attr_parse_ret_t ret ;
 
-      ret = bgp_attr_aspath_check (peer, attr);
+      ret = bgp_attr_aspath_check (args);
 
       switch (ret)
         {
@@ -3094,16 +2263,10 @@
             goto attr_parse_exit ;
         } ;
     } ;
-=======
-      ret = bgp_attr_aspath_check (peer, attr);
-      if (ret != BGP_ATTR_PARSE_PROCEED)
-	return ret;
-    }
->>>>>>> aee56745
 
   /* Finally intern unknown attribute. */
-  if (attr->extra && attr->extra->transit)
-    attr->extra->transit = transit_intern (attr->extra->transit);
+  if (args->attr.extra && args->attr.extra->transit)
+    args->attr.extra->transit = transit_intern (args->attr.extra->transit);
 
   /* Done everything we are going to do -- return the result.
    *
@@ -3129,11 +2292,11 @@
    */
  attr_parse_exit:
 
-  if (as4_path != NULL)
-    aspath_unintern (&as4_path);
+  if (args->as4_path != NULL)
+    aspath_unintern (&args->as4_path);
 
   if ((attr_count != 1) || (aret != BGP_ATTR_PARSE_PROCEED))
-    *mp_eor = false ;
+    args->mp_eor = false ;
 
   return aret ;
 } ;
